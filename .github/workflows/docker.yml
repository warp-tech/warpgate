name: Docker

on:
  schedule:
    - cron: '25 12 * * *'
  push:
    branches: [ main, docker-build-fix ]
    tags: [ 'v*.*.*' ] # Publish semver tags as releases.
  pull_request:
    branches: [ main, docker-build-fix ]

env:
  REGISTRY: ghcr.io
  IMAGE_NAME: warp-tech/warpgate

jobs:
  build:
    runs-on: ${{matrix.os}}
    strategy:
      matrix:
        include:
          - os: ubuntu-24.04
            docker-platform: linux/amd64
            matrix-id: amd64
          - os: ubuntu-24.04-arm
            docker-platform: linux/arm64
            matrix-id: arm64

    permissions:
      contents: read
      packages: write
      id-token: write
      attestations: write

    steps:
      - name: Checkout repository
        uses: actions/checkout@v2
        with:
          submodules: recursive
          fetch-depth: 0

      - name: Set up QEMU
        uses: docker/setup-qemu-action@v3

      - name: Set up Docker Buildx
        uses: docker/setup-buildx-action@v3

      - name: Log into registry ${{ env.REGISTRY }}
        if: github.event_name != 'pull_request'
        uses: docker/login-action@v3.3.0
        with:
          registry: ${{ env.REGISTRY }}
          username: ${{ github.actor }}
          password: ${{ secrets.GITHUB_TOKEN }}

      - name: Docker meta
        id: meta
        uses: docker/metadata-action@v5
        with:
          images: ${{ env.REGISTRY }}/${{ env.IMAGE_NAME }}

      - name: Build Docker image without pushing
        if: github.event_name == 'pull_request'
        id: build-no-push
        uses: docker/build-push-action@v6.13.0
        with:
          file: docker/Dockerfile
<<<<<<< HEAD
=======
          context: .
>>>>>>> b5fa9c49
          push: false
          labels: ${{ steps.meta.outputs.labels }}
          platforms: ${{ matrix.docker-platform }}
          cache-from: type=gha,scope=build-${{ matrix.docker-platform }}

      - name: Build and push Docker image
        if: github.event_name != 'pull_request'
        id: build
        uses: docker/build-push-action@v6.13.0
        with:
          file: docker/Dockerfile
<<<<<<< HEAD
=======
          context: .
>>>>>>> b5fa9c49
          push: true
          labels: ${{ steps.meta.outputs.labels }}
          platforms: ${{ matrix.docker-platform }}
          cache-from: type=gha,scope=build-${{ matrix.docker-platform }}
          cache-to: type=gha,scope=build-${{ matrix.docker-platform }}
          outputs: type=image,"name=${{ env.REGISTRY }}/${{ env.IMAGE_NAME }}",push-by-digest=true,name-canonical=true,push=true
          # Provenance attestations generates an unknown/unknown platform layer
          # that causes issues, see #1255
          attests: ''
          provenance: false

      - name: Export digest
        if: github.event_name != 'pull_request'
        run: |
          mkdir -p ${{ runner.temp }}/digests
          digest="${{ steps.build.outputs.digest }}"
          touch "${{ runner.temp }}/digests/${digest#sha256:}"

      - name: Upload digest
        if: github.event_name != 'pull_request'
        uses: actions/upload-artifact@v4
        with:
          name: digests-${{ matrix.matrix-id }}
          path: ${{ runner.temp }}/digests/*
          if-no-files-found: error
          retention-days: 1

  merge:
    if: github.event_name != 'pull_request'
    runs-on: ubuntu-latest
    needs:
      - build
    steps:
      - name: Download digests
        uses: actions/download-artifact@v4
        with:
          path: ${{ runner.temp }}/digests
          pattern: digests-*
          merge-multiple: true

      - name: Set up Docker Buildx
        uses: docker/setup-buildx-action@v3

      - name: Log into registry ${{ env.REGISTRY }}
        uses: docker/login-action@v3.3.0
        with:
          registry: ${{ env.REGISTRY }}
          username: ${{ github.actor }}
          password: ${{ secrets.GITHUB_TOKEN }}

      - name: Docker meta
        id: meta
        uses: docker/metadata-action@v5
        with:
          images: ${{ env.REGISTRY }}/${{ env.IMAGE_NAME }}
          tags: |
            type=ref,event=branch
            type=semver,pattern={{version}}
            type=semver,pattern={{major}}.{{minor}}
            type=schedule

      - name: Create manifest list and push
        working-directory: ${{ runner.temp }}/digests
        run: |
          docker buildx imagetools create $(jq -cr '.tags | map("-t " + .) | join(" ")' <<< "$DOCKER_METADATA_OUTPUT_JSON") \
            $(printf '${{ env.REGISTRY }}/${{ env.IMAGE_NAME }}@sha256:%s ' *)

      - name: Inspect image
        run: |
          docker buildx imagetools inspect ${{ env.REGISTRY }}/${{ env.IMAGE_NAME }}:${{ steps.meta.outputs.version }}<|MERGE_RESOLUTION|>--- conflicted
+++ resolved
@@ -65,10 +65,7 @@
         uses: docker/build-push-action@v6.13.0
         with:
           file: docker/Dockerfile
-<<<<<<< HEAD
-=======
           context: .
->>>>>>> b5fa9c49
           push: false
           labels: ${{ steps.meta.outputs.labels }}
           platforms: ${{ matrix.docker-platform }}
@@ -80,10 +77,7 @@
         uses: docker/build-push-action@v6.13.0
         with:
           file: docker/Dockerfile
-<<<<<<< HEAD
-=======
           context: .
->>>>>>> b5fa9c49
           push: true
           labels: ${{ steps.meta.outputs.labels }}
           platforms: ${{ matrix.docker-platform }}
