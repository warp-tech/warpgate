# cargo-features = ["profile-rustflags"]

[workspace]
members = [
    "warpgate",
    "warpgate-admin",
    "warpgate-common",
    "warpgate-core",
    "warpgate-db-migrations",
    "warpgate-db-entities",
    "warpgate-database-protocols",
    "warpgate-protocol-http",
    "warpgate-protocol-kubernetes",
    "warpgate-protocol-mysql",
    "warpgate-protocol-postgres",
    "warpgate-protocol-ssh",
    "warpgate-sso",
    "warpgate-web",
]
default-members = ["warpgate"]
resolver = "2"

[workspace.dependencies]
bytes = { version = "1.4", default-features = false }
data-encoding = { version = "2.3", default-features = false, features = ["alloc", "std"] }
serde = { version = "1.0", features = ["derive"], default-features = false }
serde_json = { version = "1.0", default-features = false }
russh = { version = "0.54.0", features = ["des", "rsa", "aws-lc-rs"], default-features = false }
futures = { version = "0.3", default-features = false }
tokio-stream = { version = "0.1.17", features = ["net"], default-features = false }
tokio-rustls = { version = "0.26", default-features = false }
enum_dispatch = { version = "0.3.13", default-features = false }
rustls = { version = "0.23", default-features = false }
sqlx = { version = "0.8", features = ["tls-rustls-aws-lc-rs"], default-features = false }
sea-orm = { version = "1.0", default-features = false, features = ["runtime-tokio", "macros"] }
sea-orm-migration = { version = "1.0", default-features = false, features = [
    "cli",
] }
poem = { version = "3.1", features = [
    "cookie",
    "session",
    "anyhow",
    "websocket",
    "rustls",
    "embed",
    "server",
], default-features = false }
poem-openapi = { version = "5.1", features = [
    "stoplight-elements",
    "chrono",
    "uuid",
    "static-files",
    "cookie",
], default-features = false }
password-hash = { version = "0.5", features = ["std"], default-features = false }
delegate = { version = "0.13", default-features = false }
tracing = { version = "0.1", default-features = false }
schemars = { version = "0.9.0", default-features = false, features = ["derive", "std"] }
rustls-pemfile = { version = "2.2", default-features = false }
thiserror = { version = "2", default-features = false }
rand = { version = "0.8", default-features = false }
rand_chacha = { version = "0.3", default-features = false }
rand_core = { version = "0.6", features = ["std"], default-features = false }
dialoguer = { version = "0.11", default-features = false, features = ["editor", "password"] }
tokio = { version = "1.20", features = ["tracing", "signal", "macros", "rt-multi-thread", "io-util"], default-features = false }
<<<<<<< HEAD
kube = { version = "0.96", features = ["client", "rustls-tls"], default-features = false }
k8s-openapi = { version = "0.23", features = ["latest"], default-features = false }
=======
governor = { version = "0.10.0", default-features = false, features = ["std", "quanta", "jitter"] }
>>>>>>> 8ad69723

[profile.release]
lto = true
panic = "abort"
strip = "debuginfo"

[profile.coverage]
inherits = "dev"
# rustflags = ["-Cinstrument-coverage"]<|MERGE_RESOLUTION|>--- conflicted
+++ resolved
@@ -63,12 +63,9 @@
 rand_core = { version = "0.6", features = ["std"], default-features = false }
 dialoguer = { version = "0.11", default-features = false, features = ["editor", "password"] }
 tokio = { version = "1.20", features = ["tracing", "signal", "macros", "rt-multi-thread", "io-util"], default-features = false }
-<<<<<<< HEAD
 kube = { version = "0.96", features = ["client", "rustls-tls"], default-features = false }
 k8s-openapi = { version = "0.23", features = ["latest"], default-features = false }
-=======
 governor = { version = "0.10.0", default-features = false, features = ["std", "quanta", "jitter"] }
->>>>>>> 8ad69723
 
 [profile.release]
 lto = true
