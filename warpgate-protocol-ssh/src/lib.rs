#![feature(type_alias_impl_trait, try_blocks)]
mod client;
mod common;
mod compat;
mod keys;
mod known_hosts;
mod server;
use std::fmt::Debug;
use std::net::SocketAddr;

use anyhow::Result;
use async_trait::async_trait;
pub use client::*;
pub use common::*;
pub use keys::*;
pub use server::run_server;
use uuid::Uuid;
use warpgate_common::{ProtocolName, SshHostKeyVerificationMode, Target, TargetOptions};
use warpgate_core::{ProtocolServer, Services, TargetTestError};

pub static PROTOCOL_NAME: ProtocolName = "SSH";

#[derive(Clone)]
pub struct SSHProtocolServer {
    services: Services,
}

impl SSHProtocolServer {
    pub async fn new(services: &Services) -> Result<Self> {
        let config = services.config.lock().await;
        generate_host_keys(&config)?;
        generate_client_keys(&config)?;
        Ok(SSHProtocolServer {
            services: services.clone(),
        })
    }
}

#[async_trait]
impl ProtocolServer for SSHProtocolServer {
    async fn run(self, address: SocketAddr) -> Result<()> {
        run_server(self.services, address).await
    }

    async fn test_target(&self, target: Target) -> Result<(), TargetTestError> {
        let TargetOptions::Ssh(ssh_options) = target.options else {
            return Err(TargetTestError::Misconfigured(
                "Not an SSH target".to_owned(),
            ));
        };

        let mut handles = RemoteClient::create(Uuid::new_v4(), self.services.clone())?;

        let _ = handles
            .command_tx
            .send((RCCommand::Connect(ssh_options), None));

        while let Some(event) = handles.event_rx.recv().await {
            match event {
                RCEvent::HostKeyUnknown(key, reply) => {
<<<<<<< HEAD
                    println!("\nHost key ({}): {}", key.algorithm().as_str(), key.public_key_base64());
                    println!("There is no trusted {} key for this host.", key.algorithm().as_str());
=======
                    println!(
                        "\nHost key ({}): {}",
                        key.algorithm(),
                        key.to_openssh()
                            .map_err(|e| TargetTestError::ConnectionError(format!(
                                "ssh_key: {e:?}"
                            )))?
                    );
                    println!("There is no trusted {} key for this host.", key.algorithm());
>>>>>>> b4075e66

                    match self
                        .services
                        .config
                        .lock()
                        .await
                        .store
                        .ssh
                        .host_key_verification
                    {
                        SshHostKeyVerificationMode::AutoAccept => {
                            let _ = reply.send(true);
                        }
                        SshHostKeyVerificationMode::AutoReject => {
                            let _ = reply.send(false);
                        }
                        SshHostKeyVerificationMode::Prompt => {
                            if dialoguer::Confirm::new()
                                .with_prompt("Trust this key?")
                                .interact()?
                            {
                                let _ = reply.send(true);
                            } else {
                                let _ = reply.send(false);
                            }
                        }
                    }
                }
                RCEvent::HostKeyReceived(_) => (),
                RCEvent::ConnectionError(err) => {
                    if let ConnectionError::HostKeyMismatch {
                        ref received_key_type,
                        ref received_key_base64,
                        ref known_key_type,
                        ref known_key_base64,
                    } = err
                    {
                        println!("\n");
                        println!("Stored key   ({known_key_type}): {known_key_base64}");
                        println!("Received key ({received_key_type}): {received_key_base64}");
                        println!("Host key doesn't match the stored one.");
                        println!("If you know that the key is correct (e.g. it has been changed),");
                        println!("you can remove the old key in the Warpgate management UI and try again");
                    }
                    return Err(TargetTestError::ConnectionError(format!("{err:?}")));
                }
                RCEvent::State(state) => match state {
                    RCState::Connected => {
                        return Ok(());
                    }
                    RCState::Disconnected => {
                        return Err(TargetTestError::ConnectionError(
                            "Connection failed".to_owned(),
                        ));
                    }
                    _ => {}
                },
                _ => {}
            }
        }

        Ok(())
    }
}

impl Debug for SSHProtocolServer {
    fn fmt(&self, f: &mut std::fmt::Formatter<'_>) -> std::fmt::Result {
        write!(f, "SSHProtocolServer")
    }
}<|MERGE_RESOLUTION|>--- conflicted
+++ resolved
@@ -58,10 +58,6 @@
         while let Some(event) = handles.event_rx.recv().await {
             match event {
                 RCEvent::HostKeyUnknown(key, reply) => {
-<<<<<<< HEAD
-                    println!("\nHost key ({}): {}", key.algorithm().as_str(), key.public_key_base64());
-                    println!("There is no trusted {} key for this host.", key.algorithm().as_str());
-=======
                     println!(
                         "\nHost key ({}): {}",
                         key.algorithm(),
@@ -71,7 +67,6 @@
                             )))?
                     );
                     println!("There is no trusted {} key for this host.", key.algorithm());
->>>>>>> b4075e66
 
                     match self
                         .services
