--- conflicted
+++ resolved
@@ -17,13 +17,8 @@
 ], default-features = false }
 serde.workspace = true
 serde_json.workspace = true
-<<<<<<< HEAD
 uuid.workspace = true
 warpgate-common = { version = "*", path = "../warpgate-common", default-features = false }
 secrecy = "0.10"
-=======
-uuid = { version = "1.3", features = ["v4", "serde"], default-features = false }
-warpgate-common = { version = "*", path = "../warpgate-common", default-features = false }
 warpgate-tls = { version = "*", path = "../warpgate-tls", default-features = false }
-warpgate-ldap = { version = "*", path = "../warpgate-ldap" }
->>>>>>> 4f16a7b1
+warpgate-ldap = { version = "*", path = "../warpgate-ldap" }