--- conflicted
+++ resolved
@@ -52,11 +52,8 @@
     pub kind: TargetKind,
     pub options: serde_json::Value,
     pub rate_limit_bytes_per_second: Option<i64>,
-<<<<<<< HEAD
     pub default_database_name: Option<String>,
-=======
     pub group_id: Option<Uuid>,
->>>>>>> 4e1f0599
 }
 
 impl Related<super::Role::Entity> for Entity {
@@ -96,11 +93,8 @@
             allow_roles: vec![],
             options,
             rate_limit_bytes_per_second: model.rate_limit_bytes_per_second.map(|v| v as u32),
-<<<<<<< HEAD
             default_database_name: model.default_database_name,
-=======
             group_id: model.group_id,
->>>>>>> 4e1f0599
         })
     }
 }