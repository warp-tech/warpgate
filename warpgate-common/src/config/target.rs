use std::collections::HashMap;

use poem_openapi::{Enum, Object, Union};
use serde::{Deserialize, Serialize};
use uuid::Uuid;

use super::defaults::*;
use crate::Secret;

#[derive(Debug, Deserialize, Serialize, Clone, Object)]
pub struct TargetSSHOptions {
    pub host: String,
    #[serde(default = "_default_ssh_port")]
    pub port: u16,
    #[serde(default = "_default_username")]
    pub username: String,
    #[serde(default)]
    pub allow_insecure_algos: Option<bool>,
    #[serde(default)]
    pub auth: SSHTargetAuth,
}

#[derive(Debug, Deserialize, Serialize, Clone, PartialEq, Eq, Union)]
#[serde(untagged)]
#[oai(discriminator_name = "kind", one_of)]
pub enum SSHTargetAuth {
    #[serde(rename = "password")]
    Password(SshTargetPasswordAuth),
    #[serde(rename = "publickey")]
    PublicKey(SshTargetPublicKeyAuth),
}

#[derive(Debug, Deserialize, Serialize, Clone, PartialEq, Eq, Object)]
pub struct SshTargetPasswordAuth {
    pub password: Secret<String>,
}

#[derive(Debug, Deserialize, Serialize, Clone, PartialEq, Eq, Object, Default)]
pub struct SshTargetPublicKeyAuth {}

impl Default for SSHTargetAuth {
    fn default() -> Self {
        SSHTargetAuth::PublicKey(SshTargetPublicKeyAuth::default())
    }
}

#[derive(Debug, Deserialize, Serialize, Clone, Object)]
pub struct TargetHTTPOptions {
    #[serde(default = "_default_empty_string")]
    pub url: String,

    #[serde(default)]
    pub tls: Tls,

    #[serde(default)]
    pub headers: Option<HashMap<String, String>>,

    #[serde(default)]
    pub external_host: Option<String>,
}

#[derive(Debug, Deserialize, Serialize, Clone, Enum, PartialEq, Eq, Default)]
pub enum TlsMode {
    #[serde(rename = "disabled")]
    Disabled,
    #[serde(rename = "preferred")]
    #[default]
    Preferred,
    #[serde(rename = "required")]
    Required,
}

#[derive(Debug, Deserialize, Serialize, Clone, Object)]
pub struct Tls {
    #[serde(default)]
    pub mode: TlsMode,

    #[serde(default = "_default_true")]
    pub verify: bool,
}

#[allow(clippy::derivable_impls)]
impl Default for Tls {
    fn default() -> Self {
        Self {
            mode: TlsMode::default(),
            verify: false,
        }
    }
}

#[derive(Debug, Deserialize, Serialize, Clone, Object)]
pub struct TargetMySqlOptions {
    #[serde(default = "_default_empty_string")]
    pub host: String,

    #[serde(default = "_default_mysql_port")]
    pub port: u16,

    #[serde(default = "_default_username")]
    pub username: String,

    #[serde(default)]
    pub password: Option<String>,

    #[serde(default)]
    pub tls: Tls,
}

#[derive(Debug, Deserialize, Serialize, Clone, Object)]
pub struct TargetPostgresOptions {
    #[serde(default = "_default_empty_string")]
    pub host: String,

    #[serde(default = "_default_mysql_port")]
    pub port: u16,

    #[serde(default = "_default_username")]
    pub username: String,

    #[serde(default)]
    pub password: Option<String>,

    #[serde(default)]
    pub tls: Tls,

    #[serde(default = "_default_postgres_idle_timeout_str")]
    pub idle_timeout: Option<String>,
}

#[derive(Debug, Deserialize, Serialize, Clone, Object, Default)]
pub struct TargetWebAdminOptions {}

#[derive(Debug, Deserialize, Serialize, Clone, Object)]
pub struct Target {
    #[serde(default)]
    pub id: Uuid,
    pub name: String,
    pub description: String,
    #[serde(default = "_default_empty_vec")]
    pub allow_roles: Vec<String>,
    #[serde(flatten)]
    pub options: TargetOptions,
    pub rate_limit_bytes_per_second: Option<u32>,
<<<<<<< HEAD
    #[serde(default)]
    pub default_database_name: Option<String>,
=======
    pub group_id: Option<Uuid>,
>>>>>>> 4e1f0599
}

#[derive(Debug, Deserialize, Serialize, Clone, Union)]
#[oai(discriminator_name = "kind", one_of)]
pub enum TargetOptions {
    #[serde(rename = "ssh")]
    Ssh(TargetSSHOptions),
    #[serde(rename = "http")]
    Http(TargetHTTPOptions),
    #[serde(rename = "mysql")]
    MySql(TargetMySqlOptions),
    #[serde(rename = "postgres")]
    Postgres(TargetPostgresOptions),
    #[serde(rename = "web_admin")]
    WebAdmin(TargetWebAdminOptions),
}<|MERGE_RESOLUTION|>--- conflicted
+++ resolved
@@ -137,17 +137,13 @@
     pub id: Uuid,
     pub name: String,
     pub description: String,
+    pub default_database_name: Option<String>,
     #[serde(default = "_default_empty_vec")]
     pub allow_roles: Vec<String>,
     #[serde(flatten)]
     pub options: TargetOptions,
     pub rate_limit_bytes_per_second: Option<u32>,
-<<<<<<< HEAD
-    #[serde(default)]
-    pub default_database_name: Option<String>,
-=======
     pub group_id: Option<Uuid>,
->>>>>>> 4e1f0599
 }
 
 #[derive(Debug, Deserialize, Serialize, Clone, Union)]
