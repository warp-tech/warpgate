use std::net::{Ipv4Addr, Ipv6Addr};
use std::path::{Path, PathBuf};
use std::sync::Arc;

use poem::listener::RustlsCertificate;
use rustls::pki_types::{CertificateDer, PrivateKeyDer};
use rustls::server::ResolvesServerCert;
use rustls::sign::{CertifiedKey, SigningKey};
use tokio::fs::File;
use tokio::io::AsyncReadExt;
use x509_parser::prelude::{FromDer, GeneralName, ParsedExtension, X509Certificate};

use crate::{HttpConfig, RustlsSetupError, SniCertificateConfig, WarpgateConfig};

<<<<<<< HEAD
#[derive(Debug, Clone)]
=======
#[derive(Clone)]
>>>>>>> 8ad69723
pub struct TlsCertificateBundle {
    bytes: Vec<u8>,
    certificates: Vec<CertificateDer<'static>>,
}

<<<<<<< HEAD
#[derive(Debug, Clone)]
=======
#[derive(Clone)]
>>>>>>> 8ad69723
pub struct TlsPrivateKey {
    bytes: Vec<u8>,
    key: Arc<dyn SigningKey>,
}

<<<<<<< HEAD
impl TlsPrivateKey {
    pub fn key(&self) -> &Arc<dyn SigningKey> {
        &self.key
    }
}

#[derive(Debug, Clone)]
=======
#[derive(Clone)]
>>>>>>> 8ad69723
pub struct TlsCertificateAndPrivateKey {
    pub certificate: TlsCertificateBundle,
    pub private_key: TlsPrivateKey,
}

impl TlsCertificateBundle {
    pub fn bytes(&self) -> &[u8] {
        &self.bytes
    }

    pub fn certificates(&self) -> &[CertificateDer<'static>] {
        &self.certificates
    }

    pub async fn from_file<P: AsRef<Path>>(path: P) -> Result<Self, RustlsSetupError> {
        let mut file = File::open(path).await?;
        let mut bytes = Vec::new();
        file.read_to_end(&mut bytes).await?;
        Self::from_bytes(bytes)
    }

    pub fn from_bytes(bytes: Vec<u8>) -> Result<Self, RustlsSetupError> {
        let certificates = rustls_pemfile::certs(&mut &bytes[..])
            .collect::<Result<Vec<CertificateDer<'static>>, _>>()?;

        if certificates.is_empty() {
            return Err(RustlsSetupError::NoCertificates);
        }
        Ok(Self {
            bytes,
            certificates,
        })
    }

    pub fn sni_names(&self) -> Result<Vec<String>, RustlsSetupError> {
        // Parse leaf certificate
        let Some(cert_der) = self.certificates.first() else {
            return Ok(Vec::new());
        };

        let (_, cert) =
            X509Certificate::from_der(cert_der).map_err(|e| RustlsSetupError::X509(e.into()))?;

        let mut names = Vec::new();

        if let Some(san_ext) = cert
            .extensions()
            .iter()
            .find(|ext| ext.oid == x509_parser::oid_registry::OID_X509_EXT_SUBJECT_ALT_NAME)
        {
            let san = san_ext.parsed_extension();
            if let ParsedExtension::SubjectAlternativeName(san) = san {
                for name in &san.general_names {
                    match name {
                        GeneralName::DNSName(dns_name) => {
                            names.push(dns_name.to_string());
                        }
                        GeneralName::IPAddress(ip_bytes) => {
                            if ip_bytes.len() == 4 {
                                #[allow(clippy::unwrap_used)] // length checked
                                names.push(
                                    Ipv4Addr::from(<[u8; 4]>::try_from(*ip_bytes).unwrap())
                                        .to_string(),
                                );
                            } else if ip_bytes.len() == 16 {
                                #[allow(clippy::unwrap_used)] // length checked
                                names.push(
                                    Ipv6Addr::from(<[u8; 16]>::try_from(*ip_bytes).unwrap())
                                        .to_string(),
                                );
                            }
                        }
                        _ => {}
                    }
                }
            }
        }

        if let Some(subject) = cert.subject().iter_common_name().next() {
            if let Ok(cn) = subject.as_str() {
                names.push(cn.to_string());
            }
        }

        // Remove duplicates while preserving order
        let mut unique_names = Vec::new();
        for name in names {
            if !unique_names.contains(&name) {
                unique_names.push(name);
            }
        }

        Ok(unique_names)
    }
}

impl TlsPrivateKey {
    pub async fn from_file<P: AsRef<Path>>(path: P) -> Result<Self, RustlsSetupError> {
        let mut file = File::open(path).await?;
        let mut bytes = Vec::new();
        file.read_to_end(&mut bytes).await?;
        Self::from_bytes(bytes)
    }

    pub fn from_bytes(bytes: Vec<u8>) -> Result<Self, RustlsSetupError> {
        let key = match rustls_pemfile::pkcs8_private_keys(&mut bytes.as_slice()).next() {
            Some(Ok(key)) => Some(PrivateKeyDer::from(key)),
            _ => None,
        }
        .or_else(
            || match rustls_pemfile::ec_private_keys(&mut bytes.as_slice()).next() {
                Some(Ok(key)) => Some(PrivateKeyDer::from(key)),
                _ => None,
            },
        )
        .or_else(
            || match rustls_pemfile::rsa_private_keys(&mut bytes.as_slice()).next() {
                Some(Ok(key)) => Some(PrivateKeyDer::from(key)),
                _ => None,
            },
        );

        let key = key.ok_or(RustlsSetupError::NoKeys)?;
        let key = rustls::crypto::aws_lc_rs::sign::any_supported_type(&key)?;

        Ok(Self { bytes, key })
    }
}

impl From<TlsCertificateBundle> for Vec<u8> {
    fn from(val: TlsCertificateBundle) -> Self {
        val.bytes
    }
}

impl From<TlsPrivateKey> for Vec<u8> {
    fn from(val: TlsPrivateKey) -> Self {
        val.bytes
    }
}

impl From<TlsCertificateAndPrivateKey> for RustlsCertificate {
    fn from(val: TlsCertificateAndPrivateKey) -> Self {
        RustlsCertificate::new()
            .cert(val.certificate)
            .key(val.private_key)
    }
}

impl From<TlsCertificateAndPrivateKey> for CertifiedKey {
    fn from(val: TlsCertificateAndPrivateKey) -> Self {
        let cert = val.certificate;
        let key = val.private_key;
        CertifiedKey {
            cert: cert.certificates,
            key: key.key,
            ocsp: None,
        }
    }
}

<<<<<<< HEAD
#[derive(Debug, Clone)]
pub struct SingleCertResolver(Arc<CertifiedKey>);

impl SingleCertResolver {
    pub fn new(inner: TlsCertificateAndPrivateKey) -> Self {
        Self(Arc::new(inner.into()))
    }
}

impl ResolvesServerCert for SingleCertResolver {
    fn resolve(
        &self,
        client_hello: rustls::server::ClientHello<'_>,
    ) -> Option<Arc<rustls::sign::CertifiedKey>> {
        Some(self.0.clone())
    }
=======
pub trait IntoTlsCertificateRelativePaths {
    fn certificate_path(&self) -> PathBuf;
    fn key_path(&self) -> PathBuf;
}

impl IntoTlsCertificateRelativePaths for HttpConfig {
    fn certificate_path(&self) -> PathBuf {
        self.certificate.as_str().into()
    }

    fn key_path(&self) -> PathBuf {
        self.key.as_str().into()
    }
}

impl IntoTlsCertificateRelativePaths for SniCertificateConfig {
    fn certificate_path(&self) -> PathBuf {
        self.certificate.as_str().into()
    }

    fn key_path(&self) -> PathBuf {
        self.key.as_str().into()
    }
}

pub async fn load_certificate_and_key<R: IntoTlsCertificateRelativePaths>(
    from: &R,
    config: &WarpgateConfig,
) -> Result<TlsCertificateAndPrivateKey, RustlsSetupError> {
    Ok(TlsCertificateAndPrivateKey {
        certificate: TlsCertificateBundle::from_file(
            config.paths_relative_to.join(from.certificate_path()),
        )
        .await?,
        private_key: TlsPrivateKey::from_file(config.paths_relative_to.join(from.key_path()))
            .await?,
    })
>>>>>>> 8ad69723
}<|MERGE_RESOLUTION|>--- conflicted
+++ resolved
@@ -12,27 +12,18 @@
 
 use crate::{HttpConfig, RustlsSetupError, SniCertificateConfig, WarpgateConfig};
 
-<<<<<<< HEAD
-#[derive(Debug, Clone)]
-=======
-#[derive(Clone)]
->>>>>>> 8ad69723
+#[derive(Debug, Clone)]
 pub struct TlsCertificateBundle {
     bytes: Vec<u8>,
     certificates: Vec<CertificateDer<'static>>,
 }
 
-<<<<<<< HEAD
-#[derive(Debug, Clone)]
-=======
-#[derive(Clone)]
->>>>>>> 8ad69723
+#[derive(Debug, Clone)]
 pub struct TlsPrivateKey {
     bytes: Vec<u8>,
     key: Arc<dyn SigningKey>,
 }
 
-<<<<<<< HEAD
 impl TlsPrivateKey {
     pub fn key(&self) -> &Arc<dyn SigningKey> {
         &self.key
@@ -40,9 +31,6 @@
 }
 
 #[derive(Debug, Clone)]
-=======
-#[derive(Clone)]
->>>>>>> 8ad69723
 pub struct TlsCertificateAndPrivateKey {
     pub certificate: TlsCertificateBundle,
     pub private_key: TlsPrivateKey,
@@ -204,7 +192,6 @@
     }
 }
 
-<<<<<<< HEAD
 #[derive(Debug, Clone)]
 pub struct SingleCertResolver(Arc<CertifiedKey>);
 
@@ -217,11 +204,12 @@
 impl ResolvesServerCert for SingleCertResolver {
     fn resolve(
         &self,
-        client_hello: rustls::server::ClientHello<'_>,
+        _client_hello: rustls::server::ClientHello<'_>,
     ) -> Option<Arc<rustls::sign::CertifiedKey>> {
         Some(self.0.clone())
     }
-=======
+}
+
 pub trait IntoTlsCertificateRelativePaths {
     fn certificate_path(&self) -> PathBuf;
     fn key_path(&self) -> PathBuf;
@@ -259,5 +247,4 @@
         private_key: TlsPrivateKey::from_file(config.paths_relative_to.join(from.key_path()))
             .await?,
     })
->>>>>>> 8ad69723
 }