--- conflicted
+++ resolved
@@ -78,22 +78,10 @@
             return Ok(None);
         };
 
-<<<<<<< HEAD
         Ok(user
             .require
             .map(|r| Box::new(r) as Box<dyn CredentialPolicy + Sync + Send>))
     }
-=======
-        let mut valid_credentials = vec![];
-
-        for client_credential in credentials {
-            match client_credential {
-                AuthCredential::PublicKey {
-                    kind,
-                    public_key_bytes,
-                } => {
-                    let mut base64_bytes = BASE64.encode(public_key_bytes);
->>>>>>> 83442ea3
 
     async fn username_for_sso_credential(
         &mut self,
@@ -150,9 +138,7 @@
                 kind,
                 public_key_bytes,
             } => {
-                let mut base64_bytes = BASE64_MIME.encode(public_key_bytes);
-                base64_bytes.pop();
-                base64_bytes.pop();
+                let base64_bytes = BASE64.encode(public_key_bytes);
 
                 let client_key = format!("{} {}", kind, base64_bytes);
                 debug!(username = &user.username[..], "Client key: {}", client_key);
