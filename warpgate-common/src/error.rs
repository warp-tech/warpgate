use std::error::Error;

use poem::error::ResponseError;
use poem_openapi::ApiResponse;
use uuid::Uuid;
use warpgate_ca::CaError;
use warpgate_sso::SsoError;

#[derive(thiserror::Error, Debug)]
pub enum WarpgateError {
    #[error("database error: {0}")]
    DatabaseError(#[from] sea_orm::DbErr),
    #[error("ticket not found: {0}")]
    InvalidTicket(Uuid),
    #[error("invalid credential type")]
    InvalidCredentialType,
    #[error(transparent)]
    Other(Box<dyn Error + Send + Sync>),
    #[error("user {0} not found")]
    UserNotFound(String),
    #[error("role {0} not found")]
    RoleNotFound(String),
    #[error("failed to parse URL: {0}")]
    UrlParse(#[from] url::ParseError),
    #[error("deserialization failed: {0}")]
    DeserializeJson(#[from] serde_json::Error),
    #[error("no valid Host header found and `external_host` config option is not set")]
    ExternalHostUnknown,
    #[error("current hostname ({0}) is not on the whitelist ({1:?})")]
    ExternalHostNotWhitelisted(String, Vec<String>),
    #[error("URL contains no host")]
    NoHostInUrl,
    #[error("Inconsistent state error")]
    InconsistentState,
    #[error(transparent)]
    Anyhow(#[from] anyhow::Error),
    #[error(transparent)]
    Sso(#[from] SsoError),
    #[error(transparent)]
<<<<<<< HEAD
    Ca(#[from] CaError),
=======
    Ldap(#[from] warpgate_ldap::LdapError),
>>>>>>> 4f16a7b1
    #[error(transparent)]
    RusshKeys(#[from] russh::keys::Error),
    #[error("I/O: {0}")]
    Io(#[from] std::io::Error),
    #[error(transparent)]
    RateLimiterInsufficientCapacity(#[from] governor::InsufficientCapacity),
    #[error("Invalid rate limiter quota: {0}")]
    RateLimiterInvalidQuota(u32),
    #[error("Session end")]
    SessionEnd,
    #[error("rcgen: {0}")]
    RcGen(#[from] rcgen::Error),
}

impl ResponseError for WarpgateError {
    fn status(&self) -> poem::http::StatusCode {
        poem::http::StatusCode::INTERNAL_SERVER_ERROR
    }
}

impl WarpgateError {
    pub fn other<E: Error + Send + Sync + 'static>(err: E) -> Self {
        Self::Other(Box::new(err))
    }
}

impl ApiResponse for WarpgateError {
    fn meta() -> poem_openapi::registry::MetaResponses {
        poem::error::Error::meta()
    }

    fn register(registry: &mut poem_openapi::registry::Registry) {
        poem::error::Error::register(registry)
    }
}<|MERGE_RESOLUTION|>--- conflicted
+++ resolved
@@ -37,11 +37,9 @@
     #[error(transparent)]
     Sso(#[from] SsoError),
     #[error(transparent)]
-<<<<<<< HEAD
     Ca(#[from] CaError),
-=======
+    #[error(transparent)]
     Ldap(#[from] warpgate_ldap::LdapError),
->>>>>>> 4f16a7b1
     #[error(transparent)]
     RusshKeys(#[from] russh::keys::Error),
     #[error("I/O: {0}")]
