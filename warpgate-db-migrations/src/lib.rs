--- conflicted
+++ resolved
@@ -20,11 +20,8 @@
 mod m00016_fix_public_key_length;
 mod m00017_descriptions;
 mod m00018_ticket_description;
-<<<<<<< HEAD
-mod m00019_certificate_credentials;
-=======
 mod m00019_rate_limits;
->>>>>>> 8ad69723
+mod m00020_certificate_credentials;
 
 pub struct Migrator;
 
@@ -50,11 +47,8 @@
             Box::new(m00016_fix_public_key_length::Migration),
             Box::new(m00017_descriptions::Migration),
             Box::new(m00018_ticket_description::Migration),
-<<<<<<< HEAD
-            Box::new(m00019_certificate_credentials::Migration),
-=======
             Box::new(m00019_rate_limits::Migration),
->>>>>>> 8ad69723
+            Box::new(m00020_certificate_credentials::Migration),
         ]
     }
 }
