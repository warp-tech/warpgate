use sea_orm::DatabaseConnection;
use sea_orm_migration::prelude::*;
use sea_orm_migration::MigrationTrait;

mod m00001_create_ticket;
mod m00002_create_session;
mod m00003_create_recording;
mod m00004_create_known_host;
mod m00005_create_log_entry;
mod m00006_add_session_protocol;
mod m00007_targets_and_roles;
mod m00008_users;
mod m00009_credential_models;
mod m00010_parameters;
mod m00011_rsa_key_algos;
mod m00012_add_openssh_public_key_label;
mod m00013_add_openssh_public_key_dates;
mod m00014_api_tokens;
mod m00015_fix_public_key_dates;
mod m00016_fix_public_key_length;
mod m00017_descriptions;
mod m00018_ticket_description;
mod m00019_rate_limits;
<<<<<<< HEAD
mod m00020_target_default_database_name;
=======
mod m00020_target_groups;
>>>>>>> 4e1f0599

pub struct Migrator;

#[async_trait::async_trait]
impl MigratorTrait for Migrator {
    fn migrations() -> Vec<Box<dyn MigrationTrait>> {
        vec![
            Box::new(m00001_create_ticket::Migration),
            Box::new(m00002_create_session::Migration),
            Box::new(m00003_create_recording::Migration),
            Box::new(m00004_create_known_host::Migration),
            Box::new(m00005_create_log_entry::Migration),
            Box::new(m00006_add_session_protocol::Migration),
            Box::new(m00007_targets_and_roles::Migration),
            Box::new(m00008_users::Migration),
            Box::new(m00009_credential_models::Migration),
            Box::new(m00010_parameters::Migration),
            Box::new(m00011_rsa_key_algos::Migration),
            Box::new(m00012_add_openssh_public_key_label::Migration),
            Box::new(m00013_add_openssh_public_key_dates::Migration),
            Box::new(m00014_api_tokens::Migration),
            Box::new(m00015_fix_public_key_dates::Migration),
            Box::new(m00016_fix_public_key_length::Migration),
            Box::new(m00017_descriptions::Migration),
            Box::new(m00018_ticket_description::Migration),
            Box::new(m00019_rate_limits::Migration),
<<<<<<< HEAD
            Box::new(m00020_target_default_database_name::Migration),
=======
            Box::new(m00020_target_groups::Migration),
>>>>>>> 4e1f0599
        ]
    }
}

pub async fn migrate_database(connection: &DatabaseConnection) -> Result<(), DbErr> {
    Migrator::up(connection, None).await
}<|MERGE_RESOLUTION|>--- conflicted
+++ resolved
@@ -21,11 +21,8 @@
 mod m00017_descriptions;
 mod m00018_ticket_description;
 mod m00019_rate_limits;
-<<<<<<< HEAD
 mod m00020_target_default_database_name;
-=======
 mod m00020_target_groups;
->>>>>>> 4e1f0599
 
 pub struct Migrator;
 
@@ -52,11 +49,9 @@
             Box::new(m00017_descriptions::Migration),
             Box::new(m00018_ticket_description::Migration),
             Box::new(m00019_rate_limits::Migration),
-<<<<<<< HEAD
-            Box::new(m00020_target_default_database_name::Migration),
-=======
             Box::new(m00020_target_groups::Migration),
->>>>>>> 4e1f0599
+            Box::new(m00021_target_default_database_name::Migration),
+            
         ]
     }
 }
