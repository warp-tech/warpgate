<script lang="ts">
    import { api, CredentialKind, PasswordState, type CredentialsState, type ExistingOtpCredential, type ExistingPublicKeyCredential } from 'gateway/lib/api'
    import { serverInfo } from 'gateway/lib/store'
    import DelayedSpinner from 'common/DelayedSpinner.svelte'
    import Alert from 'common/sveltestrap-s5-ports/Alert.svelte'
    import { stringifyError } from 'common/errors'
    import { faIdBadge, faKey, faKeyboard, faMobilePhone } from '@fortawesome/free-solid-svg-icons'
    import Fa from 'svelte-fa'
    import PublicKeyCredentialModal from 'admin/PublicKeyCredentialModal.svelte'
    import { Button } from '@sveltestrap/sveltestrap'
    import CreatePasswordModal from 'admin/CreatePasswordModal.svelte'
    import CreateOtpModal from 'admin/CreateOtpModal.svelte'

    let error: string|null = $state(null)
    let creds: CredentialsState | undefined = $state()

    let creatingPublicKeyCredential = $state(false)
    let creatingOtpCredential = $state(false)
    let changingPassword = $state(false)

    async function load () {
        try {
            creds = await api.getMyCredentials()
        } catch (err) {
            error = await stringifyError(err)
        }
    }

    async function changePassword (password: string) {
        const state = await api.changeMyPassword({ changePasswordRequest: { password } })
        creds!.password = state
    }

    async function createPublicKey (label: string, opensshPublicKey: string) {
        const credential = await api.addMyPublicKey({
            newPublicKeyCredential: {
                label,
                opensshPublicKey,
            },
        })
        creds!.publicKeys.push(credential)
    }

    async function deletePublicKey (credential: ExistingPublicKeyCredential) {
        creds!.publicKeys = creds!.publicKeys.filter(c => c.id !== credential.id)
        await api.deleteMyPublicKey(credential)
    }

    async function createOtp (secretKey: number[]) {
        const credential = await api.addMyOtp({
            newOtpCredential: {
                secretKey,
            },
        })
        creds!.otp.push(credential)
    }

    async function deleteOtp (credential: ExistingOtpCredential) {
        creds!.otp = creds!.otp.filter(c => c.id !== credential.id)
        await api.deleteMyOtp(credential)
    }
</script>

{#await load()}
    <DelayedSpinner />
{:then}
{#if creds}
    <div class="d-flex align-items-center mt-4 mb-2">
        <h4 class="m-0">Password</h4>
    </div>

    <div class="list-group list-group-flush mb-3">
        <div class="list-group-item credential">
            {#if creds.password === PasswordState.Unset}
                <span class="label">Your account has no password set</span>
            {/if}
            {#if creds.password === PasswordState.Set}
                <Fa fw icon={faKeyboard} />
                <span class="label">Password set</span>
            {/if}
            {#if creds.password === PasswordState.MultipleSet}
                <Fa fw icon={faKeyboard} />
                <span class="label">Multiple passwords set</span>
            {/if}

            <span class="ms-auto"></span>
            <a
                class="ms-2"
                href={''}
                onclick={e => {
                    changingPassword = true
                    e.preventDefault()
                }}>
                {#if creds.password === PasswordState.Unset}
                    Set password
                {/if}
                {#if creds.password === PasswordState.Set}
                    Change
                {/if}
                {#if creds.password === PasswordState.MultipleSet}
                    Reset password
                {/if}
            </a>
        </div>
    </div>

    {#if creds.publicKeys.length === 0 && Object.values(creds.credentialPolicy).some(l => l?.includes(CredentialKind.Password))}
        <Alert color="warning">
            Your credential policy requires using a password for authentication. Without one, you won't be able to log in.
        </Alert>
    {/if}

    <div class="d-flex align-items-center mt-4 mb-2">
        <h4 class="m-0">One-time passwords</h4>
        <span class="ms-auto"></span>
        <Button size="sm" color="link" on:click={() => {
            creatingOtpCredential = true
        }}>Add device</Button>
    </div>

    <div class="list-group list-group-flush mb-3">
        {#each creds.otp as credential}
        <div class="list-group-item credential">
            <Fa fw icon={faMobilePhone} />
            <span class="label">OTP device</span>
            <span class="ms-auto"></span>
            <a
                class="hover-reveal ms-2"
                href={''}
                onclick={e => {
                    deleteOtp(credential)
                    e.preventDefault()
                }}
            >
                Delete
            </a>
        </div>
        {/each}
    </div>

    {#if creds.otp.length === 0 && Object.values(creds.credentialPolicy).some(l => l?.includes(CredentialKind.Totp))}
        <Alert color="warning">
            Your credential policy requires using a one-time password for authentication. Without one, you won't be able to log in.
        </Alert>
    {/if}

    <div class="d-flex align-items-center mt-4 mb-2">
        <h4 class="m-0">Public keys</h4>
        <span class="ms-auto"></span>
        <Button size="sm" color="link" on:click={() => {
            creatingPublicKeyCredential = true
        }}>Add key</Button>
    </div>

    <div class="list-group list-group-flush mb-3">
        {#each creds.publicKeys as credential}
        <div class="list-group-item credential">
            <Fa fw icon={faKey} />
<<<<<<< HEAD
            <div class="key-info">
                <div>
                    <span class="label">{credential.label}</span>
                    <span class="text-muted ms-2">{credential.abbreviated}</span>
                </div>
                {#if credential.dateAdded}
                    <div class="added-info">Added On: {new Date(credential.dateAdded).toLocaleString()}</div>
                {/if}
                {#if credential.lastUsed}
                    <div class="added-info">Last Used: {new Date(credential.lastUsed).toLocaleString()}</div>
                {/if}
            </div>
=======
            <span class="label">{credential.label}</span>
            <span class="text-muted ms-2">{credential.abbreviated}</span>
>>>>>>> 1dec4c98
            <span class="ms-auto"></span>
            <a
                class="hover-reveal ms-2"
                href={''}
                onclick={e => {
                    deletePublicKey(credential);
                    e.preventDefault();
                }}
            >
                Delete
            </a>
        </div>
        {/each}
    </div>

    {#if creds.publicKeys.length === 0 && creds.credentialPolicy.ssh?.includes(CredentialKind.PublicKey)}
        <Alert color="warning">
            Your credential policy requires using a public key for authentication. Without one, you won't be able to log in.
        </Alert>
    {/if}

    {#if creds.sso.length > 0}
    <div class="d-flex align-items-center mt-4 mb-2">
        <h4 class="m-0">Single sign-on</h4>
    </div>

    <div class="list-group list-group-flush mb-3">
        {#each creds.sso as credential}
        <div class="list-group-item credential">
            <Fa fw icon={faIdBadge} />
            <span class="label">
                {credential.email}
                {#if credential.provider} ({credential.provider}){/if}
            </span>
        </div>
        {/each}
    </div>
    {/if}
{/if}
{/await}

{#if error}
<Alert color="danger">{error}</Alert>
{/if}

{#if changingPassword}
<CreatePasswordModal
    bind:isOpen={changingPassword}
    create={changePassword}
/>
{/if}

{#if creatingPublicKeyCredential}
<PublicKeyCredentialModal
    bind:isOpen={creatingPublicKeyCredential}
    save={createPublicKey}
/>
{/if}

{#if creatingOtpCredential}
<CreateOtpModal
    bind:isOpen={creatingOtpCredential}
    username={$serverInfo!.username!}
    create={createOtp}
/>
{/if}

<style lang="scss">
    .credential {
        display: flex;
        align-items: flex-start; // Align items at the top
        .key-info {
            display: flex;
            flex-direction: column; // Stack label, key, and date vertically
            margin-left: 0.5rem;

            .added-info {
                font-size: 0.9rem; // Smaller font for subtlety
                color: #6c757d; // Optional: A lighter muted color
                margin-top: 0.25rem; // Add some spacing between the key and the date
            }
        }

        .label:not(:first-child) {
            margin-left: .5rem;
        }

        a.hover-reveal {
            display: none;
        }

        &:hover a {
            display: initial;
        }
    }
</style><|MERGE_RESOLUTION|>--- conflicted
+++ resolved
@@ -156,7 +156,6 @@
         {#each creds.publicKeys as credential}
         <div class="list-group-item credential">
             <Fa fw icon={faKey} />
-<<<<<<< HEAD
             <div class="key-info">
                 <div>
                     <span class="label">{credential.label}</span>
@@ -169,10 +168,8 @@
                     <div class="added-info">Last Used: {new Date(credential.lastUsed).toLocaleString()}</div>
                 {/if}
             </div>
-=======
             <span class="label">{credential.label}</span>
             <span class="text-muted ms-2">{credential.abbreviated}</span>
->>>>>>> 1dec4c98
             <span class="ms-auto"></span>
             <a
                 class="hover-reveal ms-2"
