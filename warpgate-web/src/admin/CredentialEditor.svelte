<script lang="ts" module>
    export type ExistingCredential =
        { kind: typeof CredentialKind.Password } & ExistingPasswordCredential
        | { kind: typeof CredentialKind.Sso } & ExistingSsoCredential
        | { kind: typeof CredentialKind.PublicKey } & ExistingPublicKeyCredential
        | { kind: typeof CredentialKind.Certificate } & ExistingCertificateCredential
        | { kind: typeof CredentialKind.Totp } & ExistingOtpCredential
</script>

<script lang="ts">
    import { faIdBadge, faKey, faKeyboard, faMobileScreen, faCertificate } from '@fortawesome/free-solid-svg-icons'
    import { api, CredentialKind, type ExistingPasswordCredential, type ExistingPublicKeyCredential, type ExistingSsoCredential, type ExistingOtpCredential, type ExistingCertificateCredential, type UserRequireCredentialsPolicy } from 'admin/lib/api'
    import Fa from 'svelte-fa'
    import { Button } from '@sveltestrap/sveltestrap'
    import CreatePasswordModal from './CreatePasswordModal.svelte'
    import SsoCredentialModal from './SsoCredentialModal.svelte'
    import PublicKeyCredentialModal from './PublicKeyCredentialModal.svelte'
    import CertificateCredentialModal from './CertificateCredentialModal.svelte'
    import CreateOtpModal from './CreateOtpModal.svelte'
    import AuthPolicyEditor from './AuthPolicyEditor.svelte'
    import { abbreviatePublicKey, possibleCredentials } from 'common/protocols'
    import CredentialUsedStateBadge from 'common/CredentialUsedStateBadge.svelte'
    import Loadable from 'common/Loadable.svelte'
    import EmptyState from 'common/EmptyState.svelte'
    import Tooltip from 'common/sveltestrap-s5-ports/Tooltip.svelte'

    interface Props {
        userId: string
        username: string
        credentialPolicy: UserRequireCredentialsPolicy,
        ldapLinked?: boolean
    }
    let { userId, username, credentialPolicy = $bindable(), ldapLinked = false }: Props = $props()

    let credentials: ExistingCredential[] = $state([])

    let creatingPassword = $state(false)
    let creatingOtp = $state(false)
    let editingSsoCredential = $state(false)
    let editingSsoCredentialInstance: ExistingSsoCredential|null = $state(null)
    let editingPublicKeyCredential = $state(false)
    let editingPublicKeyCredentialInstance: ExistingPublicKeyCredential|null = $state(null)
    let editingCertificateCredential = $state(false)

    const loadPromise = load()

    const policyProtocols: { id: 'ssh' | 'http' | 'mysql' | 'postgres' | 'kubernetes', name: string }[] = [
        { id: 'ssh', name: 'SSH' },
        { id: 'http', name: 'HTTP' },
        { id: 'mysql', name: 'MySQL' },
        { id: 'postgres', name: 'PostgreSQL' },
        { id: 'kubernetes', name: 'Kubernetes' },
    ]

    async function load () {
        await Promise.all([
            loadPasswords(),
            loadSso(),
            loadPublicKeys(),
            loadCertificates(),
            loadOtp(),
        ])
    }

    async function loadPasswords () {
        credentials.push(...(await api.getPasswordCredentials({ userId })).map(c => ({
            kind: CredentialKind.Password,
            ...c,
        })))
    }

    async function loadSso () {
        credentials.push(...(await api.getSsoCredentials({ userId })).map(c => ({
            kind: CredentialKind.Sso,
            ...c,
        })))
    }

    async function loadPublicKeys () {
        credentials.push(...(await api.getPublicKeyCredentials({ userId })).map(c => ({
            kind: CredentialKind.PublicKey,
            ...c,
        })))
    }

    async function loadCertificates () {
        credentials.push(...(await api.getCertificateCredentials({ userId })).map(c => ({
            kind: CredentialKind.Certificate,
            ...c,
        })))
    }

    async function loadOtp () {
        credentials.push(...(await api.getOtpCredentials({ userId })).map(c => ({
            kind: CredentialKind.Totp,
            ...c,
        })))
    }

    async function deleteCredential (credential: ExistingCredential) {
        credentials = credentials.filter(c => c !== credential)
        if (credential.kind === CredentialKind.Password) {
            await api.deletePasswordCredential({
                id: credential.id,
                userId,
            })
        }
        if (credential.kind === CredentialKind.Sso) {
            await api.deleteSsoCredential({
                id: credential.id,
                userId,
            })
        }
        if (credential.kind === CredentialKind.PublicKey) {
            await api.deletePublicKeyCredential({
                id: credential.id,
                userId,
            })
        }
        if (credential.kind === CredentialKind.Certificate) {
            if (confirm('Permanently revoke certificate?')) {
                await api.revokeCertificateCredential({
                    id: credential.id,
                    userId,
                })
            }
        }
        if (credential.kind === CredentialKind.Totp) {
            await api.deleteOtpCredential({
                id: credential.id,
                userId,
            })
        }
    }

    async function createPassword (password: string) {
        const credential = await api.createPasswordCredential({
            userId,
            newPasswordCredential: {
                password,
            },
        })
        credentials.push({
            kind: CredentialKind.Password,
            ...credential,
        })
    }

    async function createOtp (secretKey: number[]) {
        const credential = await api.createOtpCredential({
            userId,
            newOtpCredential: {
                secretKey,
            },
        })
        credentials.push({
            kind: CredentialKind.Totp,
            ...credential,
        })

        // Automatically set up a 2FA policy when adding an OTP
        for (const protocol of ['http', 'ssh'] as ('http'|'ssh')[]) {
            for (const ck of [CredentialKind.Password, CredentialKind.PublicKey]) {
                if (
                    !credentialPolicy[protocol]
                    && credentials.some(x => x.kind === ck)
                    && possibleCredentials[protocol]?.has(ck)
                ) {
                    credentialPolicy = {
                        ...credentialPolicy ?? {},
                        [protocol]: [ck, CredentialKind.Totp],
                    }
                }
            }
        }
    }

    async function saveSsoCredential (provider: string|null, email: string) {
        if (editingSsoCredentialInstance) {
            editingSsoCredentialInstance.provider = provider ?? undefined
            editingSsoCredentialInstance.email = email
            await api.updateSsoCredential({
                userId,
                id: editingSsoCredentialInstance.id,
                newSsoCredential: editingSsoCredentialInstance,
            })
        } else {
            const credential = await api.createSsoCredential({
                userId,
                newSsoCredential: {
                    provider:provider ?? undefined,
                    email,
                },
            })
            credentials.push({
                kind: CredentialKind.Sso,
                ...credential,
            })
        }
        editingSsoCredential = false
        editingSsoCredentialInstance = null
    }

    async function savePublicKeyCredential (label: string, opensshPublicKey: string) {
        if (editingPublicKeyCredentialInstance) {
            editingPublicKeyCredentialInstance.label = label
            editingPublicKeyCredentialInstance.opensshPublicKey = opensshPublicKey
            await api.updatePublicKeyCredential({
                userId,
                id: editingPublicKeyCredentialInstance.id,
                newPublicKeyCredential: editingPublicKeyCredentialInstance,
            })
        } else {
            const credential = await api.createPublicKeyCredential({
                userId,
                newPublicKeyCredential: {
                    label,
                    opensshPublicKey,
                },
            })
            credentials.push({
                kind: CredentialKind.PublicKey,
                ...credential,
            })
        }
        editingPublicKeyCredential = false
        editingPublicKeyCredentialInstance = null
    }

    async function saveCertificateCredential (label: string, publicKeyPem: string) {
        const response = await api.issueCertificateCredential({
            userId,
            issueCertificateCredentialRequest: {
                label,
                publicKeyPem,
            },
        })

        credentials.push({
            kind: CredentialKind.Certificate,
            ...response.credential,
        })

        return response
    }

    function assertDefined<T>(value: T|undefined): T {
        if (value === undefined) {
            throw new Error('Value is undefined')
        }
        return value
    }
</script>

<div class="d-flex align-items-center mt-4 mb-2">
    <h4 class="m-0">Credentials</h4>
    <span class="ms-auto"></span>
    <Button size="sm" color="link" on:click={() => creatingPassword = true}>
        Add password
    </Button>
<<<<<<< HEAD
    <Button size="sm" color="link" on:click={() => {
        editingPublicKeyCredentialInstance = null
        editingPublicKeyCredential = true
    }}>Add public key</Button>
    <Button size="sm" color="link" on:click={() => {
        editingCertificateCredential = true
    }}>Issue certificate</Button>
=======
    <Button
        id="addPublicKeyCredentialButton"
        size="sm"
        color="link"
        on:click={() => {
            if (ldapLinked) {
                return
            }
            editingPublicKeyCredentialInstance = null
            editingPublicKeyCredential = true
        }}
        title={ldapLinked ? 'SSH keys are managed by LDAP' : ''}
    >Add public key</Button>
    <Tooltip delay="250" target="addPublicKeyCredentialButton" animation>Public key credentials will be loaded from LDAP</Tooltip>

>>>>>>> 4f16a7b1
    <Button size="sm" color="link" on:click={() => creatingOtp = true}>Add OTP</Button>
    <Button size="sm" color="link" on:click={() => {
        editingSsoCredentialInstance = null
        editingSsoCredential = true
    }}>Add SSO</Button>
</div>

<Loadable promise={loadPromise}>
    {#if credentials.length === 0}
        <EmptyState
            title="No credentials added"
            hint="Users need credentials to authenticate with Warpgate"
        />
    {/if}
    <div class="list-group list-group-flush mb-3">
        {#each credentials as credential (credential.id)}
        <div class="list-group-item credential gap-2">
            {#if credential.kind === CredentialKind.Password }
                <Fa fw icon={faKeyboard} />
                <span class="label me-auto">Password</span>
            {/if}
            {#if credential.kind === 'PublicKey'}
                <Fa fw icon={faKey} />
                <div class="main me-auto">
                    <div class="label d-flex align-items-center">
                        {credential.label}
                    </div>
                    <small class="d-block text-muted">{abbreviatePublicKey(credential.opensshPublicKey)}</small>
                </div>
                <CredentialUsedStateBadge credential={credential} />
            {/if}
            {#if credential.kind === CredentialKind.Certificate}
                <Fa fw icon={faCertificate} />
                <div class="main me-auto abbreviate">
                    <div class="label d-flex align-items-center">
                        {credential.label}
                    </div>
                    <small class="d-block text-muted abbreviate">SHA-256: <code>{credential.fingerprint}</code></small>
                </div>
                <CredentialUsedStateBadge credential={credential} />
            {/if}
            {#if credential.kind === 'Totp'}
                <Fa fw icon={faMobileScreen} />
                <span class="label me-auto">One-time password</span>
            {/if}
            {#if credential.kind === CredentialKind.Sso}
                <Fa fw icon={faIdBadge} />
                <span class="label">Single sign-on</span>
                <span class="text-muted me-auto">
                    {credential.email}
                    {#if credential.provider} ({credential.provider}){/if}
                </span>
            {/if}

            {#if credential.kind === CredentialKind.PublicKey || credential.kind === CredentialKind.Sso}
            <Button
                class="px-0"
                color="link"
                disabled={credential.kind === CredentialKind.PublicKey && ldapLinked}
                onclick={e => {
                    if (credential.kind === CredentialKind.Sso) {
                        editingSsoCredentialInstance = credential
                        editingSsoCredential = true
                    }
                    if (credential.kind === CredentialKind.PublicKey) {
                        editingPublicKeyCredentialInstance = credential
                        editingPublicKeyCredential = true
                    }
                    e.preventDefault()
                }}>
                Change
            </Button>
            {/if}
            <Button
                class="px-0"
                color="link"
                disabled={credential.kind === CredentialKind.PublicKey && ldapLinked}
                onclick={e => {
                    deleteCredential(credential)
                    e.preventDefault()
                }}>
                Delete
            </Button>
        </div>
        {/each}
    </div>

    <h4>Auth policy</h4>
    <div class="list-group list-group-flush mb-3">
        {#each policyProtocols as protocol (protocol)}
        <div class="list-group-item">
            <div class="mb-1">
                <strong>{protocol.name}</strong>
            </div>
            {#if possibleCredentials[protocol.id]}
                {@const _possibleCredentials = assertDefined(possibleCredentials[protocol.id])}
                <AuthPolicyEditor
                    bind:value={credentialPolicy}
                    existingCredentials={credentials}
                    possibleCredentials={_possibleCredentials}
                    protocolId={protocol.id}
                />
            {/if}
        </div>
        {/each}
    </div>
</Loadable>

{#if creatingPassword}
<CreatePasswordModal
    bind:isOpen={creatingPassword}
    create={createPassword}
/>
{/if}

{#if creatingOtp}
<CreateOtpModal
    bind:isOpen={creatingOtp}
    {username}
    create={createOtp}
/>
{/if}

{#if editingSsoCredential}
<SsoCredentialModal
    bind:isOpen={editingSsoCredential}
    instance={editingSsoCredentialInstance}
    save={saveSsoCredential}
/>
{/if}

{#if editingPublicKeyCredential}
<PublicKeyCredentialModal
    bind:isOpen={editingPublicKeyCredential}
    instance={editingPublicKeyCredentialInstance ?? undefined}
    save={savePublicKeyCredential}
/>
{/if}

{#if editingCertificateCredential}
<CertificateCredentialModal
    bind:isOpen={editingCertificateCredential}
    save={saveCertificateCredential}
    {username}
    onClose={() => {
        editingCertificateCredential = false
    }}
/>
{/if}

<style lang="scss">
    .credential {
        display: flex;
        align-items: center;

        .label:not(:first-child), .main {
            margin-left: .75rem;
        }
    }
</style><|MERGE_RESOLUTION|>--- conflicted
+++ resolved
@@ -258,15 +258,9 @@
     <Button size="sm" color="link" on:click={() => creatingPassword = true}>
         Add password
     </Button>
-<<<<<<< HEAD
-    <Button size="sm" color="link" on:click={() => {
-        editingPublicKeyCredentialInstance = null
-        editingPublicKeyCredential = true
-    }}>Add public key</Button>
     <Button size="sm" color="link" on:click={() => {
         editingCertificateCredential = true
     }}>Issue certificate</Button>
-=======
     <Button
         id="addPublicKeyCredentialButton"
         size="sm"
@@ -282,7 +276,6 @@
     >Add public key</Button>
     <Tooltip delay="250" target="addPublicKeyCredentialButton" animation>Public key credentials will be loaded from LDAP</Tooltip>
 
->>>>>>> 4f16a7b1
     <Button size="sm" color="link" on:click={() => creatingOtp = true}>Add OTP</Button>
     <Button size="sm" color="link" on:click={() => {
         editingSsoCredentialInstance = null
