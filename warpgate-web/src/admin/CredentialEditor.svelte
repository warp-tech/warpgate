--- conflicted
+++ resolved
@@ -318,18 +318,10 @@
                 </span>
             {/if}
 
-<<<<<<< HEAD
             {#if credential.kind === CredentialKind.PublicKey || credential.kind === CredentialKind.Certificate || credential.kind === CredentialKind.Sso}
-            <!-- svelte-ignore a11y_invalid_attribute -->
-            <a
-                class="ms-2"
-                href=""
-=======
-            {#if credential.kind === CredentialKind.PublicKey || credential.kind === CredentialKind.Sso}
             <Button
                 class="ms-2 px-0"
                 color="link"
->>>>>>> 8ad69723
                 onclick={e => {
                     if (credential.kind === CredentialKind.Sso) {
                         editingSsoCredentialInstance = credential
