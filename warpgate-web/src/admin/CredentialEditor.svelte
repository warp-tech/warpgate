--- conflicted
+++ resolved
@@ -252,7 +252,6 @@
         {/if}
         {#if credential.kind === 'PublicKey'}
             <Fa fw icon={faKey} />
-<<<<<<< HEAD
             <div class="key-info">
                 <div>
                     <span class="label">{credential.label}</span>
@@ -266,10 +265,8 @@
                     <span class="added-info">Last Used: {new Date(credential.lastUsed).toLocaleString()}</span>
                 {/if}
             </div>
-=======
             <span class="type">{credential.label}</span>
             <span class="text-muted ms-2">{abbreviatePublicKey(credential.opensshPublicKey)}</span>
->>>>>>> 1dec4c98
         {/if}
         {#if credential.kind === 'Totp'}
             <Fa fw icon={faMobileScreen} />
