--- conflicted
+++ resolved
@@ -25,11 +25,8 @@
     let target: Target | undefined = $state()
     let roleIsAllowed: Record<string, any> = $state({})
     let connectionsInstructionsModalOpen = $state(false)
-<<<<<<< HEAD
     let connectionInstructionsKey = $state(0)
-=======
     let groups: TargetGroup[] = $state([])
->>>>>>> 4e1f0599
 
     async function init () {
         [target, groups] = await Promise.all([
