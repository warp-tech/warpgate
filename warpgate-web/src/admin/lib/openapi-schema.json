--- conflicted
+++ resolved
@@ -2,11 +2,7 @@
   "openapi": "3.0.0",
   "info": {
     "title": "Warpgate Web Admin",
-<<<<<<< HEAD
     "version": "v0.17.0-12-g2d88273-modified"
-=======
-    "version": "v0.17.0-32-g054b9b1a-modified"
->>>>>>> 4e1f0599
   },
   "servers": [
     {
@@ -3172,14 +3168,12 @@
             "type": "integer",
             "format": "uint32"
           },
-<<<<<<< HEAD
           "default_database_name": {
             "type": "string"
-=======
+          },
           "group_id": {
             "type": "string",
             "format": "uuid"
->>>>>>> 4e1f0599
           }
         }
       },
@@ -3204,10 +3198,8 @@
             "type": "integer",
             "format": "uint32"
           },
-<<<<<<< HEAD
           "default_database_name": {
             "type": "string"
-=======
           "group_id": {
             "type": "string",
             "format": "uuid"
@@ -3253,7 +3245,6 @@
           },
           "color": {
             "$ref": "#/components/schemas/BootstrapThemeColor"
->>>>>>> 4e1f0599
           }
         }
       },
