{
  "openapi": "3.0.0",
  "info": {
    "title": "Warpgate Web Admin",
<<<<<<< HEAD
    "version": "v0.17.0-14-gb16bafc-modified"
=======
    "version": "v0.17.0-32-g054b9b1a-modified"
>>>>>>> cdfb067e
  },
  "servers": [
    {
      "url": "/@warpgate/admin/api"
    }
  ],
  "tags": [],
  "paths": {
    "/sessions": {
      "get": {
        "parameters": [
          {
            "name": "offset",
            "schema": {
              "type": "integer",
              "format": "uint64"
            },
            "in": "query",
            "required": false,
            "deprecated": false,
            "explode": true
          },
          {
            "name": "limit",
            "schema": {
              "type": "integer",
              "format": "uint64"
            },
            "in": "query",
            "required": false,
            "deprecated": false,
            "explode": true
          },
          {
            "name": "active_only",
            "schema": {
              "type": "boolean"
            },
            "in": "query",
            "required": false,
            "deprecated": false,
            "explode": true
          },
          {
            "name": "logged_in_only",
            "schema": {
              "type": "boolean"
            },
            "in": "query",
            "required": false,
            "deprecated": false,
            "explode": true
          }
        ],
        "responses": {
          "200": {
            "description": "",
            "content": {
              "application/json; charset=utf-8": {
                "schema": {
                  "$ref": "#/components/schemas/PaginatedResponse_SessionSnapshot"
                }
              }
            }
          }
        },
        "security": [
          {
            "TokenSecurityScheme": []
          },
          {
            "CookieSecurityScheme": []
          }
        ],
        "operationId": "get_sessions"
      },
      "delete": {
        "responses": {
          "201": {
            "description": ""
          }
        },
        "security": [
          {
            "TokenSecurityScheme": []
          },
          {
            "CookieSecurityScheme": []
          }
        ],
        "operationId": "close_all_sessions"
      }
    },
    "/sessions/{id}": {
      "get": {
        "parameters": [
          {
            "name": "id",
            "schema": {
              "type": "string",
              "format": "uuid"
            },
            "in": "path",
            "required": true,
            "deprecated": false,
            "explode": true
          }
        ],
        "responses": {
          "200": {
            "description": "",
            "content": {
              "application/json; charset=utf-8": {
                "schema": {
                  "$ref": "#/components/schemas/SessionSnapshot"
                }
              }
            }
          },
          "404": {
            "description": ""
          }
        },
        "security": [
          {
            "TokenSecurityScheme": []
          },
          {
            "CookieSecurityScheme": []
          }
        ],
        "operationId": "get_session"
      }
    },
    "/sessions/{id}/recordings": {
      "get": {
        "parameters": [
          {
            "name": "id",
            "schema": {
              "type": "string",
              "format": "uuid"
            },
            "in": "path",
            "required": true,
            "deprecated": false,
            "explode": true
          }
        ],
        "responses": {
          "200": {
            "description": "",
            "content": {
              "application/json; charset=utf-8": {
                "schema": {
                  "type": "array",
                  "items": {
                    "$ref": "#/components/schemas/Recording"
                  }
                }
              }
            }
          }
        },
        "security": [
          {
            "TokenSecurityScheme": []
          },
          {
            "CookieSecurityScheme": []
          }
        ],
        "operationId": "get_session_recordings"
      }
    },
    "/sessions/{id}/close": {
      "post": {
        "parameters": [
          {
            "name": "id",
            "schema": {
              "type": "string",
              "format": "uuid"
            },
            "in": "path",
            "required": true,
            "deprecated": false,
            "explode": true
          }
        ],
        "responses": {
          "201": {
            "description": ""
          },
          "404": {
            "description": ""
          }
        },
        "security": [
          {
            "TokenSecurityScheme": []
          },
          {
            "CookieSecurityScheme": []
          }
        ],
        "operationId": "close_session"
      }
    },
    "/recordings/{id}": {
      "get": {
        "parameters": [
          {
            "name": "id",
            "schema": {
              "type": "string",
              "format": "uuid"
            },
            "in": "path",
            "required": true,
            "deprecated": false,
            "explode": true
          }
        ],
        "responses": {
          "200": {
            "description": "",
            "content": {
              "application/json; charset=utf-8": {
                "schema": {
                  "$ref": "#/components/schemas/Recording"
                }
              }
            }
          },
          "404": {
            "description": ""
          }
        },
        "security": [
          {
            "TokenSecurityScheme": []
          },
          {
            "CookieSecurityScheme": []
          }
        ],
        "operationId": "get_recording"
      }
    },
    "/roles": {
      "get": {
        "parameters": [
          {
            "name": "search",
            "schema": {
              "type": "string"
            },
            "in": "query",
            "required": false,
            "deprecated": false,
            "explode": true
          }
        ],
        "responses": {
          "200": {
            "description": "",
            "content": {
              "application/json; charset=utf-8": {
                "schema": {
                  "type": "array",
                  "items": {
                    "$ref": "#/components/schemas/Role"
                  }
                }
              }
            }
          }
        },
        "security": [
          {
            "TokenSecurityScheme": []
          },
          {
            "CookieSecurityScheme": []
          }
        ],
        "operationId": "get_roles"
      },
      "post": {
        "requestBody": {
          "content": {
            "application/json; charset=utf-8": {
              "schema": {
                "$ref": "#/components/schemas/RoleDataRequest"
              }
            }
          },
          "required": true
        },
        "responses": {
          "201": {
            "description": "",
            "content": {
              "application/json; charset=utf-8": {
                "schema": {
                  "$ref": "#/components/schemas/Role"
                }
              }
            }
          },
          "400": {
            "description": "",
            "content": {
              "application/json; charset=utf-8": {
                "schema": {
                  "type": "string"
                }
              }
            }
          }
        },
        "security": [
          {
            "TokenSecurityScheme": []
          },
          {
            "CookieSecurityScheme": []
          }
        ],
        "operationId": "create_role"
      }
    },
    "/role/{id}": {
      "get": {
        "parameters": [
          {
            "name": "id",
            "schema": {
              "type": "string",
              "format": "uuid"
            },
            "in": "path",
            "required": true,
            "deprecated": false,
            "explode": true
          }
        ],
        "responses": {
          "200": {
            "description": "",
            "content": {
              "application/json; charset=utf-8": {
                "schema": {
                  "$ref": "#/components/schemas/Role"
                }
              }
            }
          },
          "404": {
            "description": ""
          }
        },
        "security": [
          {
            "TokenSecurityScheme": []
          },
          {
            "CookieSecurityScheme": []
          }
        ],
        "operationId": "get_role"
      },
      "put": {
        "parameters": [
          {
            "name": "id",
            "schema": {
              "type": "string",
              "format": "uuid"
            },
            "in": "path",
            "required": true,
            "deprecated": false,
            "explode": true
          }
        ],
        "requestBody": {
          "content": {
            "application/json; charset=utf-8": {
              "schema": {
                "$ref": "#/components/schemas/RoleDataRequest"
              }
            }
          },
          "required": true
        },
        "responses": {
          "200": {
            "description": "",
            "content": {
              "application/json; charset=utf-8": {
                "schema": {
                  "$ref": "#/components/schemas/Role"
                }
              }
            }
          },
          "403": {
            "description": ""
          },
          "404": {
            "description": ""
          }
        },
        "security": [
          {
            "TokenSecurityScheme": []
          },
          {
            "CookieSecurityScheme": []
          }
        ],
        "operationId": "update_role"
      },
      "delete": {
        "parameters": [
          {
            "name": "id",
            "schema": {
              "type": "string",
              "format": "uuid"
            },
            "in": "path",
            "required": true,
            "deprecated": false,
            "explode": true
          }
        ],
        "responses": {
          "204": {
            "description": ""
          },
          "403": {
            "description": ""
          },
          "404": {
            "description": ""
          }
        },
        "security": [
          {
            "TokenSecurityScheme": []
          },
          {
            "CookieSecurityScheme": []
          }
        ],
        "operationId": "delete_role"
      }
    },
    "/role/{id}/targets": {
      "get": {
        "parameters": [
          {
            "name": "id",
            "schema": {
              "type": "string",
              "format": "uuid"
            },
            "in": "path",
            "required": true,
            "deprecated": false,
            "explode": true
          }
        ],
        "responses": {
          "200": {
            "description": "",
            "content": {
              "application/json; charset=utf-8": {
                "schema": {
                  "type": "array",
                  "items": {
                    "$ref": "#/components/schemas/Target"
                  }
                }
              }
            }
          },
          "404": {
            "description": ""
          }
        },
        "security": [
          {
            "TokenSecurityScheme": []
          },
          {
            "CookieSecurityScheme": []
          }
        ],
        "operationId": "get_role_targets"
      }
    },
    "/role/{id}/users": {
      "get": {
        "parameters": [
          {
            "name": "id",
            "schema": {
              "type": "string",
              "format": "uuid"
            },
            "in": "path",
            "required": true,
            "deprecated": false,
            "explode": true
          }
        ],
        "responses": {
          "200": {
            "description": "",
            "content": {
              "application/json; charset=utf-8": {
                "schema": {
                  "type": "array",
                  "items": {
                    "$ref": "#/components/schemas/User"
                  }
                }
              }
            }
          },
          "404": {
            "description": ""
          }
        },
        "security": [
          {
            "TokenSecurityScheme": []
          },
          {
            "CookieSecurityScheme": []
          }
        ],
        "operationId": "get_role_users"
      }
    },
    "/tickets": {
      "get": {
        "responses": {
          "200": {
            "description": "",
            "content": {
              "application/json; charset=utf-8": {
                "schema": {
                  "type": "array",
                  "items": {
                    "$ref": "#/components/schemas/Ticket"
                  }
                }
              }
            }
          }
        },
        "security": [
          {
            "TokenSecurityScheme": []
          },
          {
            "CookieSecurityScheme": []
          }
        ],
        "operationId": "get_tickets"
      },
      "post": {
        "requestBody": {
          "content": {
            "application/json; charset=utf-8": {
              "schema": {
                "$ref": "#/components/schemas/CreateTicketRequest"
              }
            }
          },
          "required": true
        },
        "responses": {
          "201": {
            "description": "",
            "content": {
              "application/json; charset=utf-8": {
                "schema": {
                  "$ref": "#/components/schemas/TicketAndSecret"
                }
              }
            }
          },
          "400": {
            "description": "",
            "content": {
              "application/json; charset=utf-8": {
                "schema": {
                  "type": "string"
                }
              }
            }
          }
        },
        "security": [
          {
            "TokenSecurityScheme": []
          },
          {
            "CookieSecurityScheme": []
          }
        ],
        "operationId": "create_ticket"
      }
    },
    "/tickets/{id}": {
      "delete": {
        "parameters": [
          {
            "name": "id",
            "schema": {
              "type": "string",
              "format": "uuid"
            },
            "in": "path",
            "required": true,
            "deprecated": false,
            "explode": true
          }
        ],
        "responses": {
          "204": {
            "description": ""
          },
          "404": {
            "description": ""
          }
        },
        "security": [
          {
            "TokenSecurityScheme": []
          },
          {
            "CookieSecurityScheme": []
          }
        ],
        "operationId": "delete_ticket"
      }
    },
    "/ssh/known-hosts": {
      "post": {
        "requestBody": {
          "content": {
            "application/json; charset=utf-8": {
              "schema": {
                "$ref": "#/components/schemas/AddSshKnownHostRequest"
              }
            }
          },
          "required": true
        },
        "responses": {
          "200": {
            "description": "",
            "content": {
              "application/json; charset=utf-8": {
                "schema": {
                  "$ref": "#/components/schemas/SSHKnownHost"
                }
              }
            }
          }
        },
        "security": [
          {
            "TokenSecurityScheme": []
          },
          {
            "CookieSecurityScheme": []
          }
        ],
        "operationId": "add_ssh_known_host"
      },
      "get": {
        "responses": {
          "200": {
            "description": "",
            "content": {
              "application/json; charset=utf-8": {
                "schema": {
                  "type": "array",
                  "items": {
                    "$ref": "#/components/schemas/SSHKnownHost"
                  }
                }
              }
            }
          }
        },
        "security": [
          {
            "TokenSecurityScheme": []
          },
          {
            "CookieSecurityScheme": []
          }
        ],
        "operationId": "get_ssh_known_hosts"
      }
    },
    "/ssh/known-hosts/{id}": {
      "delete": {
        "parameters": [
          {
            "name": "id",
            "schema": {
              "type": "string",
              "format": "uuid"
            },
            "in": "path",
            "required": true,
            "deprecated": false,
            "explode": true
          }
        ],
        "responses": {
          "204": {
            "description": ""
          },
          "404": {
            "description": ""
          }
        },
        "security": [
          {
            "TokenSecurityScheme": []
          },
          {
            "CookieSecurityScheme": []
          }
        ],
        "operationId": "delete_ssh_known_host"
      }
    },
    "/ssh/own-keys": {
      "get": {
        "responses": {
          "200": {
            "description": "",
            "content": {
              "application/json; charset=utf-8": {
                "schema": {
                  "type": "array",
                  "items": {
                    "$ref": "#/components/schemas/SSHKey"
                  }
                }
              }
            }
          }
        },
        "security": [
          {
            "TokenSecurityScheme": []
          },
          {
            "CookieSecurityScheme": []
          }
        ],
        "operationId": "get_ssh_own_keys"
      }
    },
    "/logs": {
      "post": {
        "requestBody": {
          "content": {
            "application/json; charset=utf-8": {
              "schema": {
                "$ref": "#/components/schemas/GetLogsRequest"
              }
            }
          },
          "required": true
        },
        "responses": {
          "200": {
            "description": "",
            "content": {
              "application/json; charset=utf-8": {
                "schema": {
                  "type": "array",
                  "items": {
                    "$ref": "#/components/schemas/LogEntry"
                  }
                }
              }
            }
          }
        },
        "security": [
          {
            "TokenSecurityScheme": []
          },
          {
            "CookieSecurityScheme": []
          }
        ],
        "operationId": "get_logs"
      }
    },
    "/targets": {
      "get": {
        "parameters": [
          {
            "name": "search",
            "schema": {
              "type": "string"
            },
            "in": "query",
            "required": false,
            "deprecated": false,
            "explode": true
          },
          {
            "name": "group_id",
            "schema": {
              "type": "string",
              "format": "uuid"
            },
            "in": "query",
            "required": false,
            "deprecated": false,
            "explode": true
          }
        ],
        "responses": {
          "200": {
            "description": "",
            "content": {
              "application/json; charset=utf-8": {
                "schema": {
                  "type": "array",
                  "items": {
                    "$ref": "#/components/schemas/Target"
                  }
                }
              }
            }
          }
        },
        "security": [
          {
            "TokenSecurityScheme": []
          },
          {
            "CookieSecurityScheme": []
          }
        ],
        "operationId": "get_targets"
      },
      "post": {
        "requestBody": {
          "content": {
            "application/json; charset=utf-8": {
              "schema": {
                "$ref": "#/components/schemas/TargetDataRequest"
              }
            }
          },
          "required": true
        },
        "responses": {
          "201": {
            "description": "",
            "content": {
              "application/json; charset=utf-8": {
                "schema": {
                  "$ref": "#/components/schemas/Target"
                }
              }
            }
          },
          "409": {
            "description": "",
            "content": {
              "application/json; charset=utf-8": {
                "schema": {
                  "type": "string"
                }
              }
            }
          },
          "400": {
            "description": "",
            "content": {
              "application/json; charset=utf-8": {
                "schema": {
                  "type": "string"
                }
              }
            }
          }
        },
        "security": [
          {
            "TokenSecurityScheme": []
          },
          {
            "CookieSecurityScheme": []
          }
        ],
        "operationId": "create_target"
      }
    },
    "/targets/{id}": {
      "get": {
        "parameters": [
          {
            "name": "id",
            "schema": {
              "type": "string",
              "format": "uuid"
            },
            "in": "path",
            "required": true,
            "deprecated": false,
            "explode": true
          }
        ],
        "responses": {
          "200": {
            "description": "",
            "content": {
              "application/json; charset=utf-8": {
                "schema": {
                  "$ref": "#/components/schemas/Target"
                }
              }
            }
          },
          "404": {
            "description": ""
          }
        },
        "security": [
          {
            "TokenSecurityScheme": []
          },
          {
            "CookieSecurityScheme": []
          }
        ],
        "operationId": "get_target"
      },
      "put": {
        "parameters": [
          {
            "name": "id",
            "schema": {
              "type": "string",
              "format": "uuid"
            },
            "in": "path",
            "required": true,
            "deprecated": false,
            "explode": true
          }
        ],
        "requestBody": {
          "content": {
            "application/json; charset=utf-8": {
              "schema": {
                "$ref": "#/components/schemas/TargetDataRequest"
              }
            }
          },
          "required": true
        },
        "responses": {
          "200": {
            "description": "",
            "content": {
              "application/json; charset=utf-8": {
                "schema": {
                  "$ref": "#/components/schemas/Target"
                }
              }
            }
          },
          "400": {
            "description": ""
          },
          "404": {
            "description": ""
          }
        },
        "security": [
          {
            "TokenSecurityScheme": []
          },
          {
            "CookieSecurityScheme": []
          }
        ],
        "operationId": "update_target"
      },
      "delete": {
        "parameters": [
          {
            "name": "id",
            "schema": {
              "type": "string",
              "format": "uuid"
            },
            "in": "path",
            "required": true,
            "deprecated": false,
            "explode": true
          }
        ],
        "responses": {
          "204": {
            "description": ""
          },
          "403": {
            "description": ""
          },
          "404": {
            "description": ""
          }
        },
        "security": [
          {
            "TokenSecurityScheme": []
          },
          {
            "CookieSecurityScheme": []
          }
        ],
        "operationId": "delete_target"
      }
    },
    "/targets/{id}/known-ssh-host-keys": {
      "get": {
        "parameters": [
          {
            "name": "id",
            "schema": {
              "type": "string",
              "format": "uuid"
            },
            "in": "path",
            "required": true,
            "deprecated": false,
            "explode": true
          }
        ],
        "responses": {
          "200": {
            "description": "",
            "content": {
              "application/json; charset=utf-8": {
                "schema": {
                  "type": "array",
                  "items": {
                    "$ref": "#/components/schemas/SSHKnownHost"
                  }
                }
              }
            }
          },
          "400": {
            "description": ""
          },
          "404": {
            "description": ""
          }
        },
        "security": [
          {
            "TokenSecurityScheme": []
          },
          {
            "CookieSecurityScheme": []
          }
        ],
        "operationId": "get_ssh_target_known_ssh_host_keys"
      }
    },
    "/targets/{id}/roles": {
      "get": {
        "parameters": [
          {
            "name": "id",
            "schema": {
              "type": "string",
              "format": "uuid"
            },
            "in": "path",
            "required": true,
            "deprecated": false,
            "explode": true
          }
        ],
        "responses": {
          "200": {
            "description": "",
            "content": {
              "application/json; charset=utf-8": {
                "schema": {
                  "type": "array",
                  "items": {
                    "$ref": "#/components/schemas/Role"
                  }
                }
              }
            }
          },
          "404": {
            "description": ""
          }
        },
        "security": [
          {
            "TokenSecurityScheme": []
          },
          {
            "CookieSecurityScheme": []
          }
        ],
        "operationId": "get_target_roles"
      }
    },
    "/targets/{id}/roles/{role_id}": {
      "post": {
        "parameters": [
          {
            "name": "id",
            "schema": {
              "type": "string",
              "format": "uuid"
            },
            "in": "path",
            "required": true,
            "deprecated": false,
            "explode": true
          },
          {
            "name": "role_id",
            "schema": {
              "type": "string",
              "format": "uuid"
            },
            "in": "path",
            "required": true,
            "deprecated": false,
            "explode": true
          }
        ],
        "responses": {
          "201": {
            "description": ""
          },
          "409": {
            "description": ""
          }
        },
        "security": [
          {
            "TokenSecurityScheme": []
          },
          {
            "CookieSecurityScheme": []
          }
        ],
        "operationId": "add_target_role"
      },
      "delete": {
        "parameters": [
          {
            "name": "id",
            "schema": {
              "type": "string",
              "format": "uuid"
            },
            "in": "path",
            "required": true,
            "deprecated": false,
            "explode": true
          },
          {
            "name": "role_id",
            "schema": {
              "type": "string",
              "format": "uuid"
            },
            "in": "path",
            "required": true,
            "deprecated": false,
            "explode": true
          }
        ],
        "responses": {
          "204": {
            "description": ""
          },
          "403": {
            "description": ""
          },
          "404": {
            "description": ""
          }
        },
        "security": [
          {
            "TokenSecurityScheme": []
          },
          {
            "CookieSecurityScheme": []
          }
        ],
        "operationId": "delete_target_role"
      }
    },
    "/target-groups": {
      "get": {
        "responses": {
          "200": {
            "description": "",
            "content": {
              "application/json; charset=utf-8": {
                "schema": {
                  "type": "array",
                  "items": {
                    "$ref": "#/components/schemas/TargetGroup"
                  }
                }
              }
            }
          }
        },
        "security": [
          {
            "TokenSecurityScheme": []
          },
          {
            "CookieSecurityScheme": []
          }
        ],
        "operationId": "list_target_groups"
      },
      "post": {
        "requestBody": {
          "content": {
            "application/json; charset=utf-8": {
              "schema": {
                "$ref": "#/components/schemas/TargetGroupDataRequest"
              }
            }
          },
          "required": true
        },
        "responses": {
          "201": {
            "description": "",
            "content": {
              "application/json; charset=utf-8": {
                "schema": {
                  "$ref": "#/components/schemas/TargetGroup"
                }
              }
            }
          },
          "409": {
            "description": "",
            "content": {
              "application/json; charset=utf-8": {
                "schema": {
                  "type": "string"
                }
              }
            }
          },
          "400": {
            "description": "",
            "content": {
              "application/json; charset=utf-8": {
                "schema": {
                  "type": "string"
                }
              }
            }
          }
        },
        "security": [
          {
            "TokenSecurityScheme": []
          },
          {
            "CookieSecurityScheme": []
          }
        ],
        "operationId": "create_target_group"
      }
    },
    "/target-groups/{id}": {
      "get": {
        "parameters": [
          {
            "name": "id",
            "schema": {
              "type": "string",
              "format": "uuid"
            },
            "in": "path",
            "required": true,
            "deprecated": false,
            "explode": true
          }
        ],
        "responses": {
          "200": {
            "description": "",
            "content": {
              "application/json; charset=utf-8": {
                "schema": {
                  "$ref": "#/components/schemas/TargetGroup"
                }
              }
            }
          },
          "404": {
            "description": ""
          }
        },
        "security": [
          {
            "TokenSecurityScheme": []
          },
          {
            "CookieSecurityScheme": []
          }
        ],
        "operationId": "get_target_group"
      },
      "put": {
        "parameters": [
          {
            "name": "id",
            "schema": {
              "type": "string",
              "format": "uuid"
            },
            "in": "path",
            "required": true,
            "deprecated": false,
            "explode": true
          }
        ],
        "requestBody": {
          "content": {
            "application/json; charset=utf-8": {
              "schema": {
                "$ref": "#/components/schemas/TargetGroupDataRequest"
              }
            }
          },
          "required": true
        },
        "responses": {
          "200": {
            "description": "",
            "content": {
              "application/json; charset=utf-8": {
                "schema": {
                  "$ref": "#/components/schemas/TargetGroup"
                }
              }
            }
          },
          "400": {
            "description": ""
          },
          "404": {
            "description": ""
          }
        },
        "security": [
          {
            "TokenSecurityScheme": []
          },
          {
            "CookieSecurityScheme": []
          }
        ],
        "operationId": "update_target_group"
      },
      "delete": {
        "parameters": [
          {
            "name": "id",
            "schema": {
              "type": "string",
              "format": "uuid"
            },
            "in": "path",
            "required": true,
            "deprecated": false,
            "explode": true
          }
        ],
        "responses": {
          "204": {
            "description": ""
          },
          "404": {
            "description": ""
          }
        },
        "security": [
          {
            "TokenSecurityScheme": []
          },
          {
            "CookieSecurityScheme": []
          }
        ],
        "operationId": "delete_target_group"
      }
    },
    "/users": {
      "get": {
        "parameters": [
          {
            "name": "search",
            "schema": {
              "type": "string"
            },
            "in": "query",
            "required": false,
            "deprecated": false,
            "explode": true
          }
        ],
        "responses": {
          "200": {
            "description": "",
            "content": {
              "application/json; charset=utf-8": {
                "schema": {
                  "type": "array",
                  "items": {
                    "$ref": "#/components/schemas/User"
                  }
                }
              }
            }
          }
        },
        "security": [
          {
            "TokenSecurityScheme": []
          },
          {
            "CookieSecurityScheme": []
          }
        ],
        "operationId": "get_users"
      },
      "post": {
        "requestBody": {
          "content": {
            "application/json; charset=utf-8": {
              "schema": {
                "$ref": "#/components/schemas/CreateUserRequest"
              }
            }
          },
          "required": true
        },
        "responses": {
          "201": {
            "description": "",
            "content": {
              "application/json; charset=utf-8": {
                "schema": {
                  "$ref": "#/components/schemas/User"
                }
              }
            }
          },
          "400": {
            "description": "",
            "content": {
              "application/json; charset=utf-8": {
                "schema": {
                  "type": "string"
                }
              }
            }
          }
        },
        "security": [
          {
            "TokenSecurityScheme": []
          },
          {
            "CookieSecurityScheme": []
          }
        ],
        "operationId": "create_user"
      }
    },
    "/users/{id}": {
      "get": {
        "parameters": [
          {
            "name": "id",
            "schema": {
              "type": "string",
              "format": "uuid"
            },
            "in": "path",
            "required": true,
            "deprecated": false,
            "explode": true
          }
        ],
        "responses": {
          "200": {
            "description": "",
            "content": {
              "application/json; charset=utf-8": {
                "schema": {
                  "$ref": "#/components/schemas/User"
                }
              }
            }
          },
          "404": {
            "description": ""
          }
        },
        "security": [
          {
            "TokenSecurityScheme": []
          },
          {
            "CookieSecurityScheme": []
          }
        ],
        "operationId": "get_user"
      },
      "put": {
        "parameters": [
          {
            "name": "id",
            "schema": {
              "type": "string",
              "format": "uuid"
            },
            "in": "path",
            "required": true,
            "deprecated": false,
            "explode": true
          }
        ],
        "requestBody": {
          "content": {
            "application/json; charset=utf-8": {
              "schema": {
                "$ref": "#/components/schemas/UserDataRequest"
              }
            }
          },
          "required": true
        },
        "responses": {
          "200": {
            "description": "",
            "content": {
              "application/json; charset=utf-8": {
                "schema": {
                  "$ref": "#/components/schemas/User"
                }
              }
            }
          },
          "404": {
            "description": ""
          }
        },
        "security": [
          {
            "TokenSecurityScheme": []
          },
          {
            "CookieSecurityScheme": []
          }
        ],
        "operationId": "update_user"
      },
      "delete": {
        "parameters": [
          {
            "name": "id",
            "schema": {
              "type": "string",
              "format": "uuid"
            },
            "in": "path",
            "required": true,
            "deprecated": false,
            "explode": true
          }
        ],
        "responses": {
          "204": {
            "description": ""
          },
          "404": {
            "description": ""
          }
        },
        "security": [
          {
            "TokenSecurityScheme": []
          },
          {
            "CookieSecurityScheme": []
          }
        ],
        "operationId": "delete_user"
      }
    },
    "/users/{id}/ldap-link/unlink": {
      "post": {
        "parameters": [
          {
            "name": "id",
            "schema": {
              "type": "string",
              "format": "uuid"
            },
            "in": "path",
            "required": true,
            "deprecated": false,
            "explode": true
          }
        ],
        "responses": {
          "200": {
            "description": "",
            "content": {
              "application/json; charset=utf-8": {
                "schema": {
                  "$ref": "#/components/schemas/User"
                }
              }
            }
          },
          "404": {
            "description": ""
          },
          "400": {
            "description": "",
            "content": {
              "application/json; charset=utf-8": {
                "schema": {
                  "type": "string"
                }
              }
            }
          }
        },
        "security": [
          {
            "TokenSecurityScheme": []
          },
          {
            "CookieSecurityScheme": []
          }
        ],
        "operationId": "unlink_user_from_ldap"
      }
    },
    "/users/{id}/ldap-link/auto-link": {
      "post": {
        "parameters": [
          {
            "name": "id",
            "schema": {
              "type": "string",
              "format": "uuid"
            },
            "in": "path",
            "required": true,
            "deprecated": false,
            "explode": true
          }
        ],
        "responses": {
          "200": {
            "description": "",
            "content": {
              "application/json; charset=utf-8": {
                "schema": {
                  "$ref": "#/components/schemas/User"
                }
              }
            }
          },
          "404": {
            "description": ""
          },
          "400": {
            "description": "",
            "content": {
              "application/json; charset=utf-8": {
                "schema": {
                  "type": "string"
                }
              }
            }
          }
        },
        "security": [
          {
            "TokenSecurityScheme": []
          },
          {
            "CookieSecurityScheme": []
          }
        ],
        "operationId": "auto_link_user_to_ldap"
      }
    },
    "/users/{id}/roles": {
      "get": {
        "parameters": [
          {
            "name": "id",
            "schema": {
              "type": "string",
              "format": "uuid"
            },
            "in": "path",
            "required": true,
            "deprecated": false,
            "explode": true
          }
        ],
        "responses": {
          "200": {
            "description": "",
            "content": {
              "application/json; charset=utf-8": {
                "schema": {
                  "type": "array",
                  "items": {
                    "$ref": "#/components/schemas/Role"
                  }
                }
              }
            }
          },
          "404": {
            "description": ""
          }
        },
        "security": [
          {
            "TokenSecurityScheme": []
          },
          {
            "CookieSecurityScheme": []
          }
        ],
        "operationId": "get_user_roles"
      }
    },
    "/users/{id}/roles/{role_id}": {
      "post": {
        "parameters": [
          {
            "name": "id",
            "schema": {
              "type": "string",
              "format": "uuid"
            },
            "in": "path",
            "required": true,
            "deprecated": false,
            "explode": true
          },
          {
            "name": "role_id",
            "schema": {
              "type": "string",
              "format": "uuid"
            },
            "in": "path",
            "required": true,
            "deprecated": false,
            "explode": true
          }
        ],
        "responses": {
          "201": {
            "description": ""
          },
          "409": {
            "description": ""
          }
        },
        "security": [
          {
            "TokenSecurityScheme": []
          },
          {
            "CookieSecurityScheme": []
          }
        ],
        "operationId": "add_user_role"
      },
      "delete": {
        "parameters": [
          {
            "name": "id",
            "schema": {
              "type": "string",
              "format": "uuid"
            },
            "in": "path",
            "required": true,
            "deprecated": false,
            "explode": true
          },
          {
            "name": "role_id",
            "schema": {
              "type": "string",
              "format": "uuid"
            },
            "in": "path",
            "required": true,
            "deprecated": false,
            "explode": true
          }
        ],
        "responses": {
          "204": {
            "description": ""
          },
          "404": {
            "description": ""
          }
        },
        "security": [
          {
            "TokenSecurityScheme": []
          },
          {
            "CookieSecurityScheme": []
          }
        ],
        "operationId": "delete_user_role"
      }
    },
    "/users/{user_id}/credentials/passwords": {
      "get": {
        "parameters": [
          {
            "name": "user_id",
            "schema": {
              "type": "string",
              "format": "uuid"
            },
            "in": "path",
            "required": true,
            "deprecated": false,
            "explode": true
          }
        ],
        "responses": {
          "200": {
            "description": "",
            "content": {
              "application/json; charset=utf-8": {
                "schema": {
                  "type": "array",
                  "items": {
                    "$ref": "#/components/schemas/ExistingPasswordCredential"
                  }
                }
              }
            }
          }
        },
        "security": [
          {
            "TokenSecurityScheme": []
          },
          {
            "CookieSecurityScheme": []
          }
        ],
        "operationId": "get_password_credentials"
      },
      "post": {
        "parameters": [
          {
            "name": "user_id",
            "schema": {
              "type": "string",
              "format": "uuid"
            },
            "in": "path",
            "required": true,
            "deprecated": false,
            "explode": true
          }
        ],
        "requestBody": {
          "content": {
            "application/json; charset=utf-8": {
              "schema": {
                "$ref": "#/components/schemas/NewPasswordCredential"
              }
            }
          },
          "required": true
        },
        "responses": {
          "201": {
            "description": "",
            "content": {
              "application/json; charset=utf-8": {
                "schema": {
                  "$ref": "#/components/schemas/ExistingPasswordCredential"
                }
              }
            }
          }
        },
        "security": [
          {
            "TokenSecurityScheme": []
          },
          {
            "CookieSecurityScheme": []
          }
        ],
        "operationId": "create_password_credential"
      }
    },
    "/users/{user_id}/credentials/passwords/{id}": {
      "delete": {
        "parameters": [
          {
            "name": "user_id",
            "schema": {
              "type": "string",
              "format": "uuid"
            },
            "in": "path",
            "required": true,
            "deprecated": false,
            "explode": true
          },
          {
            "name": "id",
            "schema": {
              "type": "string",
              "format": "uuid"
            },
            "in": "path",
            "required": true,
            "deprecated": false,
            "explode": true
          }
        ],
        "responses": {
          "204": {
            "description": ""
          },
          "404": {
            "description": ""
          }
        },
        "security": [
          {
            "TokenSecurityScheme": []
          },
          {
            "CookieSecurityScheme": []
          }
        ],
        "operationId": "delete_password_credential"
      }
    },
    "/users/{user_id}/credentials/sso": {
      "get": {
        "parameters": [
          {
            "name": "user_id",
            "schema": {
              "type": "string",
              "format": "uuid"
            },
            "in": "path",
            "required": true,
            "deprecated": false,
            "explode": true
          }
        ],
        "responses": {
          "200": {
            "description": "",
            "content": {
              "application/json; charset=utf-8": {
                "schema": {
                  "type": "array",
                  "items": {
                    "$ref": "#/components/schemas/ExistingSsoCredential"
                  }
                }
              }
            }
          }
        },
        "security": [
          {
            "TokenSecurityScheme": []
          },
          {
            "CookieSecurityScheme": []
          }
        ],
        "operationId": "get_sso_credentials"
      },
      "post": {
        "parameters": [
          {
            "name": "user_id",
            "schema": {
              "type": "string",
              "format": "uuid"
            },
            "in": "path",
            "required": true,
            "deprecated": false,
            "explode": true
          }
        ],
        "requestBody": {
          "content": {
            "application/json; charset=utf-8": {
              "schema": {
                "$ref": "#/components/schemas/NewSsoCredential"
              }
            }
          },
          "required": true
        },
        "responses": {
          "201": {
            "description": "",
            "content": {
              "application/json; charset=utf-8": {
                "schema": {
                  "$ref": "#/components/schemas/ExistingSsoCredential"
                }
              }
            }
          }
        },
        "security": [
          {
            "TokenSecurityScheme": []
          },
          {
            "CookieSecurityScheme": []
          }
        ],
        "operationId": "create_sso_credential"
      }
    },
    "/users/{user_id}/credentials/sso/{id}": {
      "put": {
        "parameters": [
          {
            "name": "user_id",
            "schema": {
              "type": "string",
              "format": "uuid"
            },
            "in": "path",
            "required": true,
            "deprecated": false,
            "explode": true
          },
          {
            "name": "id",
            "schema": {
              "type": "string",
              "format": "uuid"
            },
            "in": "path",
            "required": true,
            "deprecated": false,
            "explode": true
          }
        ],
        "requestBody": {
          "content": {
            "application/json; charset=utf-8": {
              "schema": {
                "$ref": "#/components/schemas/NewSsoCredential"
              }
            }
          },
          "required": true
        },
        "responses": {
          "200": {
            "description": "",
            "content": {
              "application/json; charset=utf-8": {
                "schema": {
                  "$ref": "#/components/schemas/ExistingSsoCredential"
                }
              }
            }
          },
          "404": {
            "description": ""
          }
        },
        "security": [
          {
            "TokenSecurityScheme": []
          },
          {
            "CookieSecurityScheme": []
          }
        ],
        "operationId": "update_sso_credential"
      },
      "delete": {
        "parameters": [
          {
            "name": "user_id",
            "schema": {
              "type": "string",
              "format": "uuid"
            },
            "in": "path",
            "required": true,
            "deprecated": false,
            "explode": true
          },
          {
            "name": "id",
            "schema": {
              "type": "string",
              "format": "uuid"
            },
            "in": "path",
            "required": true,
            "deprecated": false,
            "explode": true
          }
        ],
        "responses": {
          "204": {
            "description": ""
          },
          "404": {
            "description": ""
          }
        },
        "security": [
          {
            "TokenSecurityScheme": []
          },
          {
            "CookieSecurityScheme": []
          }
        ],
        "operationId": "delete_sso_credential"
      }
    },
    "/users/{user_id}/credentials/public-keys": {
      "get": {
        "parameters": [
          {
            "name": "user_id",
            "schema": {
              "type": "string",
              "format": "uuid"
            },
            "in": "path",
            "required": true,
            "deprecated": false,
            "explode": true
          }
        ],
        "responses": {
          "200": {
            "description": "",
            "content": {
              "application/json; charset=utf-8": {
                "schema": {
                  "type": "array",
                  "items": {
                    "$ref": "#/components/schemas/ExistingPublicKeyCredential"
                  }
                }
              }
            }
          }
        },
        "security": [
          {
            "TokenSecurityScheme": []
          },
          {
            "CookieSecurityScheme": []
          }
        ],
        "operationId": "get_public_key_credentials"
      },
      "post": {
        "parameters": [
          {
            "name": "user_id",
            "schema": {
              "type": "string",
              "format": "uuid"
            },
            "in": "path",
            "required": true,
            "deprecated": false,
            "explode": true
          }
        ],
        "requestBody": {
          "content": {
            "application/json; charset=utf-8": {
              "schema": {
                "$ref": "#/components/schemas/NewPublicKeyCredential"
              }
            }
          },
          "required": true
        },
        "responses": {
          "201": {
            "description": "",
            "content": {
              "application/json; charset=utf-8": {
                "schema": {
                  "$ref": "#/components/schemas/ExistingPublicKeyCredential"
                }
              }
            }
          },
          "403": {
            "description": "",
            "content": {
              "application/json; charset=utf-8": {
                "schema": {
                  "type": "string"
                }
              }
            }
          }
        },
        "security": [
          {
            "TokenSecurityScheme": []
          },
          {
            "CookieSecurityScheme": []
          }
        ],
        "operationId": "create_public_key_credential"
      }
    },
    "/users/{user_id}/credentials/public-keys/{id}": {
      "put": {
        "parameters": [
          {
            "name": "user_id",
            "schema": {
              "type": "string",
              "format": "uuid"
            },
            "in": "path",
            "required": true,
            "deprecated": false,
            "explode": true
          },
          {
            "name": "id",
            "schema": {
              "type": "string",
              "format": "uuid"
            },
            "in": "path",
            "required": true,
            "deprecated": false,
            "explode": true
          }
        ],
        "requestBody": {
          "content": {
            "application/json; charset=utf-8": {
              "schema": {
                "$ref": "#/components/schemas/NewPublicKeyCredential"
              }
            }
          },
          "required": true
        },
        "responses": {
          "200": {
            "description": "",
            "content": {
              "application/json; charset=utf-8": {
                "schema": {
                  "$ref": "#/components/schemas/ExistingPublicKeyCredential"
                }
              }
            }
          },
          "404": {
            "description": ""
          },
          "403": {
            "description": "",
            "content": {
              "application/json; charset=utf-8": {
                "schema": {
                  "type": "string"
                }
              }
            }
          }
        },
        "security": [
          {
            "TokenSecurityScheme": []
          },
          {
            "CookieSecurityScheme": []
          }
        ],
        "operationId": "update_public_key_credential"
      },
      "delete": {
        "parameters": [
          {
            "name": "user_id",
            "schema": {
              "type": "string",
              "format": "uuid"
            },
            "in": "path",
            "required": true,
            "deprecated": false,
            "explode": true
          },
          {
            "name": "id",
            "schema": {
              "type": "string",
              "format": "uuid"
            },
            "in": "path",
            "required": true,
            "deprecated": false,
            "explode": true
          }
        ],
        "responses": {
          "204": {
            "description": ""
          },
          "404": {
            "description": ""
          },
          "403": {
            "description": "",
            "content": {
              "application/json; charset=utf-8": {
                "schema": {
                  "type": "string"
                }
              }
            }
          }
        },
        "security": [
          {
            "TokenSecurityScheme": []
          },
          {
            "CookieSecurityScheme": []
          }
        ],
        "operationId": "delete_public_key_credential"
      }
    },
    "/users/{user_id}/credentials/otp": {
      "get": {
        "parameters": [
          {
            "name": "user_id",
            "schema": {
              "type": "string",
              "format": "uuid"
            },
            "in": "path",
            "required": true,
            "deprecated": false,
            "explode": true
          }
        ],
        "responses": {
          "200": {
            "description": "",
            "content": {
              "application/json; charset=utf-8": {
                "schema": {
                  "type": "array",
                  "items": {
                    "$ref": "#/components/schemas/ExistingOtpCredential"
                  }
                }
              }
            }
          }
        },
        "security": [
          {
            "TokenSecurityScheme": []
          },
          {
            "CookieSecurityScheme": []
          }
        ],
        "operationId": "get_otp_credentials"
      },
      "post": {
        "parameters": [
          {
            "name": "user_id",
            "schema": {
              "type": "string",
              "format": "uuid"
            },
            "in": "path",
            "required": true,
            "deprecated": false,
            "explode": true
          }
        ],
        "requestBody": {
          "content": {
            "application/json; charset=utf-8": {
              "schema": {
                "$ref": "#/components/schemas/NewOtpCredential"
              }
            }
          },
          "required": true
        },
        "responses": {
          "201": {
            "description": "",
            "content": {
              "application/json; charset=utf-8": {
                "schema": {
                  "$ref": "#/components/schemas/ExistingOtpCredential"
                }
              }
            }
          }
        },
        "security": [
          {
            "TokenSecurityScheme": []
          },
          {
            "CookieSecurityScheme": []
          }
        ],
        "operationId": "create_otp_credential"
      }
    },
    "/users/{user_id}/credentials/otp/{id}": {
      "delete": {
        "parameters": [
          {
            "name": "user_id",
            "schema": {
              "type": "string",
              "format": "uuid"
            },
            "in": "path",
            "required": true,
            "deprecated": false,
            "explode": true
          },
          {
            "name": "id",
            "schema": {
              "type": "string",
              "format": "uuid"
            },
            "in": "path",
            "required": true,
            "deprecated": false,
            "explode": true
          }
        ],
        "responses": {
          "204": {
            "description": ""
          },
          "404": {
            "description": ""
          }
        },
        "security": [
          {
            "TokenSecurityScheme": []
          },
          {
            "CookieSecurityScheme": []
          }
        ],
        "operationId": "delete_otp_credential"
      }
    },
    "/ldap-servers": {
      "get": {
        "parameters": [
          {
            "name": "search",
            "schema": {
              "type": "string"
            },
            "in": "query",
            "required": false,
            "deprecated": false,
            "explode": true
          }
        ],
        "responses": {
          "200": {
            "description": "",
            "content": {
              "application/json; charset=utf-8": {
                "schema": {
                  "type": "array",
                  "items": {
                    "$ref": "#/components/schemas/LdapServerResponse"
                  }
                }
              }
            }
          }
        },
        "security": [
          {
            "TokenSecurityScheme": []
          },
          {
            "CookieSecurityScheme": []
          }
        ],
        "operationId": "get_ldap_servers"
      },
      "post": {
        "requestBody": {
          "content": {
            "application/json; charset=utf-8": {
              "schema": {
                "$ref": "#/components/schemas/CreateLdapServerRequest"
              }
            }
          },
          "required": true
        },
        "responses": {
          "201": {
            "description": "",
            "content": {
              "application/json; charset=utf-8": {
                "schema": {
                  "$ref": "#/components/schemas/LdapServerResponse"
                }
              }
            }
          },
          "409": {
            "description": "",
            "content": {
              "application/json; charset=utf-8": {
                "schema": {
                  "type": "string"
                }
              }
            }
          },
          "400": {
            "description": "",
            "content": {
              "application/json; charset=utf-8": {
                "schema": {
                  "type": "string"
                }
              }
            }
          }
        },
        "security": [
          {
            "TokenSecurityScheme": []
          },
          {
            "CookieSecurityScheme": []
          }
        ],
        "operationId": "create_ldap_server"
      }
    },
    "/ldap-servers/test": {
      "post": {
        "requestBody": {
          "content": {
            "application/json; charset=utf-8": {
              "schema": {
                "$ref": "#/components/schemas/TestLdapServerRequest"
              }
            }
          },
          "required": true
        },
        "responses": {
          "200": {
            "description": "",
            "content": {
              "application/json; charset=utf-8": {
                "schema": {
                  "$ref": "#/components/schemas/TestLdapServerResponse"
                }
              }
            }
          },
          "400": {
            "description": "",
            "content": {
              "application/json; charset=utf-8": {
                "schema": {
                  "type": "string"
                }
              }
            }
          }
        },
        "security": [
          {
            "TokenSecurityScheme": []
          },
          {
            "CookieSecurityScheme": []
          }
        ],
        "operationId": "test_ldap_server_connection"
      }
    },
    "/ldap-servers/{id}": {
      "get": {
        "parameters": [
          {
            "name": "id",
            "schema": {
              "type": "string",
              "format": "uuid"
            },
            "in": "path",
            "required": true,
            "deprecated": false,
            "explode": true
          }
        ],
        "responses": {
          "200": {
            "description": "",
            "content": {
              "application/json; charset=utf-8": {
                "schema": {
                  "$ref": "#/components/schemas/LdapServerResponse"
                }
              }
            }
          },
          "404": {
            "description": ""
          }
        },
        "security": [
          {
            "TokenSecurityScheme": []
          },
          {
            "CookieSecurityScheme": []
          }
        ],
        "operationId": "get_ldap_server"
      },
      "put": {
        "parameters": [
          {
            "name": "id",
            "schema": {
              "type": "string",
              "format": "uuid"
            },
            "in": "path",
            "required": true,
            "deprecated": false,
            "explode": true
          }
        ],
        "requestBody": {
          "content": {
            "application/json; charset=utf-8": {
              "schema": {
                "$ref": "#/components/schemas/UpdateLdapServerRequest"
              }
            }
          },
          "required": true
        },
        "responses": {
          "200": {
            "description": "",
            "content": {
              "application/json; charset=utf-8": {
                "schema": {
                  "$ref": "#/components/schemas/LdapServerResponse"
                }
              }
            }
          },
          "404": {
            "description": ""
          },
          "400": {
            "description": "",
            "content": {
              "application/json; charset=utf-8": {
                "schema": {
                  "type": "string"
                }
              }
            }
          }
        },
        "security": [
          {
            "TokenSecurityScheme": []
          },
          {
            "CookieSecurityScheme": []
          }
        ],
        "operationId": "update_ldap_server"
      },
      "delete": {
        "parameters": [
          {
            "name": "id",
            "schema": {
              "type": "string",
              "format": "uuid"
            },
            "in": "path",
            "required": true,
            "deprecated": false,
            "explode": true
          }
        ],
        "responses": {
          "204": {
            "description": ""
          },
          "404": {
            "description": ""
          }
        },
        "security": [
          {
            "TokenSecurityScheme": []
          },
          {
            "CookieSecurityScheme": []
          }
        ],
        "operationId": "delete_ldap_server"
      }
    },
    "/ldap-servers/{id}/users": {
      "get": {
        "parameters": [
          {
            "name": "id",
            "schema": {
              "type": "string",
              "format": "uuid"
            },
            "in": "path",
            "required": true,
            "deprecated": false,
            "explode": true
          }
        ],
        "responses": {
          "200": {
            "description": "",
            "content": {
              "application/json; charset=utf-8": {
                "schema": {
                  "type": "array",
                  "items": {
                    "$ref": "#/components/schemas/LdapUserResponse"
                  }
                }
              }
            }
          },
          "404": {
            "description": ""
          },
          "400": {
            "description": "",
            "content": {
              "application/json; charset=utf-8": {
                "schema": {
                  "type": "string"
                }
              }
            }
          }
        },
        "security": [
          {
            "TokenSecurityScheme": []
          },
          {
            "CookieSecurityScheme": []
          }
        ],
        "operationId": "get_ldap_users"
      }
    },
    "/parameters": {
      "get": {
        "responses": {
          "200": {
            "description": "",
            "content": {
              "application/json; charset=utf-8": {
                "schema": {
                  "$ref": "#/components/schemas/ParameterValues"
                }
              }
            }
          }
        },
        "security": [
          {
            "TokenSecurityScheme": []
          },
          {
            "CookieSecurityScheme": []
          }
        ],
        "operationId": "get_parameters"
      },
      "put": {
        "requestBody": {
          "content": {
            "application/json; charset=utf-8": {
              "schema": {
                "$ref": "#/components/schemas/ParameterUpdate"
              }
            }
          },
          "required": true
        },
        "responses": {
          "201": {
            "description": ""
          }
        },
        "security": [
          {
            "TokenSecurityScheme": []
          },
          {
            "CookieSecurityScheme": []
          }
        ],
        "operationId": "update_parameters"
      }
    },
    "/ssh/check-host-key": {
      "post": {
        "requestBody": {
          "content": {
            "application/json; charset=utf-8": {
              "schema": {
                "$ref": "#/components/schemas/CheckSshHostKeyRequest"
              }
            }
          },
          "required": true
        },
        "responses": {
          "200": {
            "description": "",
            "content": {
              "application/json; charset=utf-8": {
                "schema": {
                  "$ref": "#/components/schemas/CheckSshHostKeyResponseBody"
                }
              }
            }
          },
          "500": {
            "description": "",
            "content": {
              "text/plain; charset=utf-8": {
                "schema": {
                  "type": "string"
                }
              }
            }
          }
        },
        "security": [
          {
            "TokenSecurityScheme": []
          },
          {
            "CookieSecurityScheme": []
          }
        ],
        "operationId": "check_ssh_host_key"
      }
    }
  },
  "components": {
    "schemas": {
      "AddSshKnownHostRequest": {
        "type": "object",
        "title": "AddSshKnownHostRequest",
        "required": [
          "host",
          "port",
          "key_type",
          "key_base64"
        ],
        "properties": {
          "host": {
            "type": "string"
          },
          "port": {
            "type": "integer",
            "format": "int32"
          },
          "key_type": {
            "type": "string"
          },
          "key_base64": {
            "type": "string"
          }
        }
      },
      "BootstrapThemeColor": {
        "type": "string",
        "enum": [
          "Primary",
          "Secondary",
          "Success",
          "Danger",
          "Warning",
          "Info",
          "Light",
          "Dark"
        ]
      },
      "CheckSshHostKeyRequest": {
        "type": "object",
        "title": "CheckSshHostKeyRequest",
        "required": [
          "host",
          "port"
        ],
        "properties": {
          "host": {
            "type": "string"
          },
          "port": {
            "type": "integer",
            "format": "uint16"
          }
        }
      },
      "CheckSshHostKeyResponseBody": {
        "type": "object",
        "title": "CheckSshHostKeyResponseBody",
        "required": [
          "remote_key_type",
          "remote_key_base64"
        ],
        "properties": {
          "remote_key_type": {
            "type": "string"
          },
          "remote_key_base64": {
            "type": "string"
          }
        }
      },
      "CreateLdapServerRequest": {
        "type": "object",
        "title": "CreateLdapServerRequest",
        "required": [
          "name",
          "host",
          "bind_dn",
          "bind_password"
        ],
        "properties": {
          "name": {
            "type": "string"
          },
          "host": {
            "type": "string"
          },
          "port": {
            "type": "integer",
            "format": "int32",
            "default": 389
          },
          "bind_dn": {
            "type": "string"
          },
          "bind_password": {
            "type": "string"
          },
          "user_filter": {
            "type": "string",
            "default": "(objectClass=person)"
          },
          "tls_mode": {
            "default": "preferred",
            "allOf": [
              {
                "$ref": "#/components/schemas/TlsMode"
              },
              {
                "default": "preferred"
              }
            ]
          },
          "tls_verify": {
            "type": "boolean",
            "default": true
          },
          "enabled": {
            "type": "boolean",
            "default": true
          },
          "auto_link_sso_users": {
            "type": "boolean",
            "default": false
          },
          "description": {
            "type": "string"
          }
        }
      },
      "CreateTicketRequest": {
        "type": "object",
        "title": "CreateTicketRequest",
        "required": [
          "username",
          "target_name"
        ],
        "properties": {
          "username": {
            "type": "string"
          },
          "target_name": {
            "type": "string"
          },
          "expiry": {
            "type": "string",
            "format": "date-time"
          },
          "number_of_uses": {
            "type": "integer",
            "format": "int16"
          },
          "description": {
            "type": "string"
          }
        }
      },
      "CreateUserRequest": {
        "type": "object",
        "title": "CreateUserRequest",
        "required": [
          "username"
        ],
        "properties": {
          "username": {
            "type": "string"
          },
          "description": {
            "type": "string"
          }
        }
      },
      "CredentialKind": {
        "type": "string",
        "enum": [
          "Password",
          "PublicKey",
          "Totp",
          "Sso",
          "WebUserApproval"
        ]
      },
      "ExistingOtpCredential": {
        "type": "object",
        "title": "ExistingOtpCredential",
        "required": [
          "id"
        ],
        "properties": {
          "id": {
            "type": "string",
            "format": "uuid"
          }
        }
      },
      "ExistingPasswordCredential": {
        "type": "object",
        "title": "ExistingPasswordCredential",
        "required": [
          "id"
        ],
        "properties": {
          "id": {
            "type": "string",
            "format": "uuid"
          }
        }
      },
      "ExistingPublicKeyCredential": {
        "type": "object",
        "title": "ExistingPublicKeyCredential",
        "required": [
          "id",
          "label",
          "openssh_public_key"
        ],
        "properties": {
          "id": {
            "type": "string",
            "format": "uuid"
          },
          "label": {
            "type": "string"
          },
          "date_added": {
            "type": "string",
            "format": "date-time"
          },
          "last_used": {
            "type": "string",
            "format": "date-time"
          },
          "openssh_public_key": {
            "type": "string"
          }
        }
      },
      "ExistingSsoCredential": {
        "type": "object",
        "title": "ExistingSsoCredential",
        "required": [
          "id",
          "email"
        ],
        "properties": {
          "id": {
            "type": "string",
            "format": "uuid"
          },
          "provider": {
            "type": "string"
          },
          "email": {
            "type": "string"
          }
        }
      },
      "GetLogsRequest": {
        "type": "object",
        "title": "GetLogsRequest",
        "properties": {
          "before": {
            "type": "string",
            "format": "date-time"
          },
          "after": {
            "type": "string",
            "format": "date-time"
          },
          "limit": {
            "type": "integer",
            "format": "uint64"
          },
          "session_id": {
            "type": "string",
            "format": "uuid"
          },
          "username": {
            "type": "string"
          },
          "search": {
            "type": "string"
          }
        }
      },
      "LdapServerResponse": {
        "type": "object",
        "title": "LdapServerResponse",
        "required": [
          "id",
          "name",
          "host",
          "port",
          "bind_dn",
          "user_filter",
          "base_dns",
          "tls_mode",
          "tls_verify",
          "enabled",
          "auto_link_sso_users",
          "description"
        ],
        "properties": {
          "id": {
            "type": "string",
            "format": "uuid"
          },
          "name": {
            "type": "string"
          },
          "host": {
            "type": "string"
          },
          "port": {
            "type": "integer",
            "format": "int32"
          },
          "bind_dn": {
            "type": "string"
          },
          "user_filter": {
            "type": "string"
          },
          "base_dns": {
            "type": "array",
            "items": {
              "type": "string"
            }
          },
          "tls_mode": {
            "$ref": "#/components/schemas/TlsMode"
          },
          "tls_verify": {
            "type": "boolean"
          },
          "enabled": {
            "type": "boolean"
          },
          "auto_link_sso_users": {
            "type": "boolean"
          },
          "description": {
            "type": "string"
          }
        }
      },
      "LdapUserResponse": {
        "type": "object",
        "title": "LdapUserResponse",
        "required": [
          "username",
          "dn"
        ],
        "properties": {
          "username": {
            "type": "string"
          },
          "email": {
            "type": "string"
          },
          "display_name": {
            "type": "string"
          },
          "dn": {
            "type": "string"
          }
        }
      },
      "LogEntry": {
        "type": "object",
        "title": "LogEntry",
        "required": [
          "id",
          "text",
          "values",
          "timestamp",
          "session_id"
        ],
        "properties": {
          "id": {
            "type": "string",
            "format": "uuid"
          },
          "text": {
            "type": "string"
          },
          "values": {},
          "timestamp": {
            "type": "string",
            "format": "date-time"
          },
          "session_id": {
            "type": "string",
            "format": "uuid"
          },
          "username": {
            "type": "string"
          }
        }
      },
      "NewOtpCredential": {
        "type": "object",
        "title": "NewOtpCredential",
        "required": [
          "secret_key"
        ],
        "properties": {
          "secret_key": {
            "type": "array",
            "items": {
              "type": "integer",
              "format": "uint8"
            }
          }
        }
      },
      "NewPasswordCredential": {
        "type": "object",
        "title": "NewPasswordCredential",
        "required": [
          "password"
        ],
        "properties": {
          "password": {
            "type": "string"
          }
        }
      },
      "NewPublicKeyCredential": {
        "type": "object",
        "title": "NewPublicKeyCredential",
        "required": [
          "label",
          "openssh_public_key"
        ],
        "properties": {
          "label": {
            "type": "string"
          },
          "openssh_public_key": {
            "type": "string"
          }
        }
      },
      "NewSsoCredential": {
        "type": "object",
        "title": "NewSsoCredential",
        "required": [
          "email"
        ],
        "properties": {
          "provider": {
            "type": "string"
          },
          "email": {
            "type": "string"
          }
        }
      },
      "PaginatedResponse_SessionSnapshot": {
        "type": "object",
        "title": "PaginatedResponse_SessionSnapshot",
        "required": [
          "items",
          "offset",
          "total"
        ],
        "properties": {
          "items": {
            "type": "array",
            "items": {
              "$ref": "#/components/schemas/SessionSnapshot"
            }
          },
          "offset": {
            "type": "integer",
            "format": "uint64"
          },
          "total": {
            "type": "integer",
            "format": "uint64"
          }
        }
      },
      "ParameterUpdate": {
        "type": "object",
        "title": "ParameterUpdate",
        "required": [
          "allow_own_credential_management"
        ],
        "properties": {
          "allow_own_credential_management": {
            "type": "boolean"
          },
          "rate_limit_bytes_per_second": {
            "type": "integer",
            "format": "uint32"
          }
        }
      },
      "ParameterValues": {
        "type": "object",
        "title": "ParameterValues",
        "required": [
          "allow_own_credential_management"
        ],
        "properties": {
          "allow_own_credential_management": {
            "type": "boolean"
          },
          "rate_limit_bytes_per_second": {
            "type": "integer",
            "format": "uint32"
          }
        }
      },
      "Recording": {
        "type": "object",
        "title": "Recording",
        "required": [
          "id",
          "name",
          "started",
          "session_id",
          "kind"
        ],
        "properties": {
          "id": {
            "type": "string",
            "format": "uuid"
          },
          "name": {
            "type": "string"
          },
          "started": {
            "type": "string",
            "format": "date-time"
          },
          "ended": {
            "type": "string",
            "format": "date-time"
          },
          "session_id": {
            "type": "string",
            "format": "uuid"
          },
          "kind": {
            "$ref": "#/components/schemas/RecordingKind"
          }
        }
      },
      "RecordingKind": {
        "type": "string",
        "enum": [
          "Terminal",
          "Traffic"
        ]
      },
      "Role": {
        "type": "object",
        "title": "Role",
        "required": [
          "id",
          "name",
          "description"
        ],
        "properties": {
          "id": {
            "type": "string",
            "format": "uuid"
          },
          "name": {
            "type": "string"
          },
          "description": {
            "type": "string"
          }
        }
      },
      "RoleDataRequest": {
        "type": "object",
        "title": "RoleDataRequest",
        "required": [
          "name"
        ],
        "properties": {
          "name": {
            "type": "string"
          },
          "description": {
            "type": "string"
          }
        }
      },
      "SSHKey": {
        "type": "object",
        "title": "SSHKey",
        "required": [
          "kind",
          "public_key_base64"
        ],
        "properties": {
          "kind": {
            "type": "string"
          },
          "public_key_base64": {
            "type": "string"
          }
        }
      },
      "SSHKnownHost": {
        "type": "object",
        "title": "SSHKnownHost",
        "required": [
          "id",
          "host",
          "port",
          "key_type",
          "key_base64"
        ],
        "properties": {
          "id": {
            "type": "string",
            "format": "uuid"
          },
          "host": {
            "type": "string"
          },
          "port": {
            "type": "integer",
            "format": "int32"
          },
          "key_type": {
            "type": "string"
          },
          "key_base64": {
            "type": "string"
          }
        }
      },
      "SSHTargetAuth": {
        "type": "object",
        "oneOf": [
          {
            "$ref": "#/components/schemas/SSHTargetAuth_SshTargetPasswordAuth"
          },
          {
            "$ref": "#/components/schemas/SSHTargetAuth_SshTargetPublicKeyAuth"
          }
        ],
        "discriminator": {
          "propertyName": "kind",
          "mapping": {
            "Password": "#/components/schemas/SSHTargetAuth_SshTargetPasswordAuth",
            "PublicKey": "#/components/schemas/SSHTargetAuth_SshTargetPublicKeyAuth"
          }
        }
      },
      "SSHTargetAuth_SshTargetPasswordAuth": {
        "allOf": [
          {
            "type": "object",
            "required": [
              "kind"
            ],
            "properties": {
              "kind": {
                "type": "string",
                "enum": [
                  "Password"
                ],
                "example": "Password"
              }
            }
          },
          {
            "$ref": "#/components/schemas/SshTargetPasswordAuth"
          }
        ]
      },
      "SSHTargetAuth_SshTargetPublicKeyAuth": {
        "allOf": [
          {
            "type": "object",
            "required": [
              "kind"
            ],
            "properties": {
              "kind": {
                "type": "string",
                "enum": [
                  "PublicKey"
                ],
                "example": "PublicKey"
              }
            }
          },
          {
            "$ref": "#/components/schemas/SshTargetPublicKeyAuth"
          }
        ]
      },
      "SessionSnapshot": {
        "type": "object",
        "title": "SessionSnapshot",
        "required": [
          "id",
          "started",
          "protocol"
        ],
        "properties": {
          "id": {
            "type": "string",
            "format": "uuid"
          },
          "username": {
            "type": "string"
          },
          "target": {
            "$ref": "#/components/schemas/Target"
          },
          "started": {
            "type": "string",
            "format": "date-time"
          },
          "ended": {
            "type": "string",
            "format": "date-time"
          },
          "ticket_id": {
            "type": "string",
            "format": "uuid"
          },
          "protocol": {
            "type": "string"
          }
        }
      },
      "SshTargetPasswordAuth": {
        "type": "object",
        "title": "SshTargetPasswordAuth",
        "required": [
          "password"
        ],
        "properties": {
          "password": {
            "type": "string"
          }
        }
      },
      "SshTargetPublicKeyAuth": {
        "type": "object",
        "title": "SshTargetPublicKeyAuth"
      },
      "Target": {
        "type": "object",
        "title": "Target",
        "required": [
          "id",
          "name",
          "description",
          "allow_roles",
          "options"
        ],
        "properties": {
          "id": {
            "type": "string",
            "format": "uuid"
          },
          "name": {
            "type": "string"
          },
          "description": {
            "type": "string"
          },
          "allow_roles": {
            "type": "array",
            "items": {
              "type": "string"
            }
          },
          "options": {
            "$ref": "#/components/schemas/TargetOptions"
          },
          "rate_limit_bytes_per_second": {
            "type": "integer",
            "format": "uint32"
          },
          "group_id": {
            "type": "string",
            "format": "uuid"
          }
        }
      },
      "TargetDataRequest": {
        "type": "object",
        "title": "TargetDataRequest",
        "required": [
          "name",
          "options"
        ],
        "properties": {
          "name": {
            "type": "string"
          },
          "description": {
            "type": "string"
          },
          "options": {
            "$ref": "#/components/schemas/TargetOptions"
          },
          "rate_limit_bytes_per_second": {
            "type": "integer",
            "format": "uint32"
          },
          "group_id": {
            "type": "string",
            "format": "uuid"
          }
        }
      },
      "TargetGroup": {
        "type": "object",
        "title": "TargetGroup",
        "required": [
          "id",
          "name",
          "description"
        ],
        "properties": {
          "id": {
            "type": "string",
            "format": "uuid"
          },
          "name": {
            "type": "string"
          },
          "description": {
            "type": "string"
          },
          "color": {
            "$ref": "#/components/schemas/BootstrapThemeColor"
          }
        }
      },
      "TargetGroupDataRequest": {
        "type": "object",
        "title": "TargetGroupDataRequest",
        "required": [
          "name"
        ],
        "properties": {
          "name": {
            "type": "string"
          },
          "description": {
            "type": "string"
          },
          "color": {
            "$ref": "#/components/schemas/BootstrapThemeColor"
          }
        }
      },
      "TargetHTTPOptions": {
        "type": "object",
        "title": "TargetHTTPOptions",
        "required": [
          "url",
          "tls"
        ],
        "properties": {
          "url": {
            "type": "string"
          },
          "tls": {
            "$ref": "#/components/schemas/Tls"
          },
          "headers": {
            "type": "object",
            "additionalProperties": {
              "type": "string"
            }
          },
          "external_host": {
            "type": "string"
          }
        }
      },
      "TargetMySqlOptions": {
        "type": "object",
        "title": "TargetMySqlOptions",
        "required": [
          "host",
          "port",
          "username",
          "tls"
        ],
        "properties": {
          "host": {
            "type": "string"
          },
          "port": {
            "type": "integer",
            "format": "uint16"
          },
          "username": {
            "type": "string"
          },
          "password": {
            "type": "string"
          },
          "tls": {
            "$ref": "#/components/schemas/Tls"
          }
        }
      },
      "TargetOptions": {
        "type": "object",
        "oneOf": [
          {
            "$ref": "#/components/schemas/TargetOptions_TargetSSHOptions"
          },
          {
            "$ref": "#/components/schemas/TargetOptions_TargetHTTPOptions"
          },
          {
            "$ref": "#/components/schemas/TargetOptions_TargetMySqlOptions"
          },
          {
            "$ref": "#/components/schemas/TargetOptions_TargetPostgresOptions"
          },
          {
            "$ref": "#/components/schemas/TargetOptions_TargetWebAdminOptions"
          }
        ],
        "discriminator": {
          "propertyName": "kind",
          "mapping": {
            "Ssh": "#/components/schemas/TargetOptions_TargetSSHOptions",
            "Http": "#/components/schemas/TargetOptions_TargetHTTPOptions",
            "MySql": "#/components/schemas/TargetOptions_TargetMySqlOptions",
            "Postgres": "#/components/schemas/TargetOptions_TargetPostgresOptions",
            "WebAdmin": "#/components/schemas/TargetOptions_TargetWebAdminOptions"
          }
        }
      },
      "TargetOptions_TargetHTTPOptions": {
        "allOf": [
          {
            "type": "object",
            "required": [
              "kind"
            ],
            "properties": {
              "kind": {
                "type": "string",
                "enum": [
                  "Http"
                ],
                "example": "Http"
              }
            }
          },
          {
            "$ref": "#/components/schemas/TargetHTTPOptions"
          }
        ]
      },
      "TargetOptions_TargetMySqlOptions": {
        "allOf": [
          {
            "type": "object",
            "required": [
              "kind"
            ],
            "properties": {
              "kind": {
                "type": "string",
                "enum": [
                  "MySql"
                ],
                "example": "MySql"
              }
            }
          },
          {
            "$ref": "#/components/schemas/TargetMySqlOptions"
          }
        ]
      },
      "TargetOptions_TargetPostgresOptions": {
        "allOf": [
          {
            "type": "object",
            "required": [
              "kind"
            ],
            "properties": {
              "kind": {
                "type": "string",
                "enum": [
                  "Postgres"
                ],
                "example": "Postgres"
              }
            }
          },
          {
            "$ref": "#/components/schemas/TargetPostgresOptions"
          }
        ]
      },
      "TargetOptions_TargetSSHOptions": {
        "allOf": [
          {
            "type": "object",
            "required": [
              "kind"
            ],
            "properties": {
              "kind": {
                "type": "string",
                "enum": [
                  "Ssh"
                ],
                "example": "Ssh"
              }
            }
          },
          {
            "$ref": "#/components/schemas/TargetSSHOptions"
          }
        ]
      },
      "TargetOptions_TargetWebAdminOptions": {
        "allOf": [
          {
            "type": "object",
            "required": [
              "kind"
            ],
            "properties": {
              "kind": {
                "type": "string",
                "enum": [
                  "WebAdmin"
                ],
                "example": "WebAdmin"
              }
            }
          },
          {
            "$ref": "#/components/schemas/TargetWebAdminOptions"
          }
        ]
      },
      "TargetPostgresOptions": {
        "type": "object",
        "title": "TargetPostgresOptions",
        "required": [
          "host",
          "port",
          "username",
          "tls"
        ],
        "properties": {
          "host": {
            "type": "string"
          },
          "port": {
            "type": "integer",
            "format": "uint16"
          },
          "username": {
            "type": "string"
          },
          "password": {
            "type": "string"
          },
          "tls": {
            "$ref": "#/components/schemas/Tls"
          },
          "idle_timeout": {
            "type": "string"
          }
        }
      },
      "TargetSSHOptions": {
        "type": "object",
        "title": "TargetSSHOptions",
        "required": [
          "host",
          "port",
          "username",
          "auth"
        ],
        "properties": {
          "host": {
            "type": "string"
          },
          "port": {
            "type": "integer",
            "format": "uint16"
          },
          "username": {
            "type": "string"
          },
          "allow_insecure_algos": {
            "type": "boolean"
          },
          "auth": {
            "$ref": "#/components/schemas/SSHTargetAuth"
          }
        }
      },
      "TargetWebAdminOptions": {
        "type": "object",
        "title": "TargetWebAdminOptions"
      },
      "TestLdapServerRequest": {
        "type": "object",
        "title": "TestLdapServerRequest",
        "required": [
          "host",
          "port",
          "bind_dn",
          "bind_password",
          "tls_mode",
          "tls_verify"
        ],
        "properties": {
          "host": {
            "type": "string"
          },
          "port": {
            "type": "integer",
            "format": "int32"
          },
          "bind_dn": {
            "type": "string"
          },
          "bind_password": {
            "type": "string"
          },
          "tls_mode": {
            "$ref": "#/components/schemas/TlsMode"
          },
          "tls_verify": {
            "type": "boolean"
          }
        }
      },
      "TestLdapServerResponse": {
        "type": "object",
        "title": "TestLdapServerResponse",
        "required": [
          "success",
          "message"
        ],
        "properties": {
          "success": {
            "type": "boolean"
          },
          "message": {
            "type": "string"
          },
          "base_dns": {
            "type": "array",
            "items": {
              "type": "string"
            }
          }
        }
      },
      "Ticket": {
        "type": "object",
        "title": "Ticket",
        "required": [
          "id",
          "username",
          "description",
          "target",
          "created"
        ],
        "properties": {
          "id": {
            "type": "string",
            "format": "uuid"
          },
          "username": {
            "type": "string"
          },
          "description": {
            "type": "string"
          },
          "target": {
            "type": "string"
          },
          "uses_left": {
            "type": "integer",
            "format": "int16"
          },
          "expiry": {
            "type": "string",
            "format": "date-time"
          },
          "created": {
            "type": "string",
            "format": "date-time"
          }
        }
      },
      "TicketAndSecret": {
        "type": "object",
        "title": "TicketAndSecret",
        "required": [
          "ticket",
          "secret"
        ],
        "properties": {
          "ticket": {
            "$ref": "#/components/schemas/Ticket"
          },
          "secret": {
            "type": "string"
          }
        }
      },
      "Tls": {
        "type": "object",
        "title": "Tls",
        "required": [
          "mode",
          "verify"
        ],
        "properties": {
          "mode": {
            "$ref": "#/components/schemas/TlsMode"
          },
          "verify": {
            "type": "boolean"
          }
        }
      },
      "TlsMode": {
        "type": "string",
        "enum": [
          "disabled",
          "preferred",
          "required"
        ]
      },
      "UpdateLdapServerRequest": {
        "type": "object",
        "title": "UpdateLdapServerRequest",
        "required": [
          "name",
          "host",
          "port",
          "bind_dn",
          "user_filter",
          "tls_mode",
          "tls_verify",
          "enabled",
          "auto_link_sso_users"
        ],
        "properties": {
          "name": {
            "type": "string"
          },
          "host": {
            "type": "string"
          },
          "port": {
            "type": "integer",
            "format": "int32"
          },
          "bind_dn": {
            "type": "string"
          },
          "bind_password": {
            "type": "string"
          },
          "user_filter": {
            "type": "string"
          },
          "tls_mode": {
            "$ref": "#/components/schemas/TlsMode"
          },
          "tls_verify": {
            "type": "boolean"
          },
          "enabled": {
            "type": "boolean"
          },
          "auto_link_sso_users": {
            "type": "boolean"
          },
          "description": {
            "type": "string"
          }
        }
      },
      "User": {
        "type": "object",
        "title": "User",
        "required": [
          "id",
          "username",
          "description"
        ],
        "properties": {
          "id": {
            "type": "string",
            "format": "uuid"
          },
          "username": {
            "type": "string"
          },
          "description": {
            "type": "string"
          },
          "credential_policy": {
            "$ref": "#/components/schemas/UserRequireCredentialsPolicy"
          },
          "rate_limit_bytes_per_second": {
            "type": "integer",
            "format": "int64"
          },
          "ldap_server_id": {
            "type": "string",
            "format": "uuid"
          }
        }
      },
      "UserDataRequest": {
        "type": "object",
        "title": "UserDataRequest",
        "required": [
          "username"
        ],
        "properties": {
          "username": {
            "type": "string"
          },
          "credential_policy": {
            "$ref": "#/components/schemas/UserRequireCredentialsPolicy"
          },
          "description": {
            "type": "string"
          },
          "rate_limit_bytes_per_second": {
            "type": "integer",
            "format": "uint32"
          }
        }
      },
      "UserRequireCredentialsPolicy": {
        "type": "object",
        "title": "UserRequireCredentialsPolicy",
        "properties": {
          "http": {
            "type": "array",
            "items": {
              "$ref": "#/components/schemas/CredentialKind"
            }
          },
          "ssh": {
            "type": "array",
            "items": {
              "$ref": "#/components/schemas/CredentialKind"
            }
          },
          "mysql": {
            "type": "array",
            "items": {
              "$ref": "#/components/schemas/CredentialKind"
            }
          },
          "postgres": {
            "type": "array",
            "items": {
              "$ref": "#/components/schemas/CredentialKind"
            }
          }
        }
      }
    },
    "securitySchemes": {
      "CookieSecurityScheme": {
        "type": "apiKey",
        "name": "warpgate-http-session",
        "in": "cookie"
      },
      "TokenSecurityScheme": {
        "type": "apiKey",
        "name": "X-Warpgate-Token",
        "in": "header"
      }
    }
  }
}<|MERGE_RESOLUTION|>--- conflicted
+++ resolved
@@ -2,11 +2,7 @@
   "openapi": "3.0.0",
   "info": {
     "title": "Warpgate Web Admin",
-<<<<<<< HEAD
-    "version": "v0.17.0-14-gb16bafc-modified"
-=======
-    "version": "v0.17.0-32-g054b9b1a-modified"
->>>>>>> cdfb067e
+    "version": "v0.17.0-15-g30bc38df-modified"
   },
   "servers": [
     {
