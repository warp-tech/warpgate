# syntax=docker/dockerfile:1.3-labs
FROM rust:1.85.0-bullseye AS build

ENV DEBIAN_FRONTEND=noninteractive

RUN curl -fsSL https://deb.nodesource.com/setup_20.x | bash - \
    && apt-get update \
    && apt-get install -y ca-certificates-java nodejs openjdk-17-jdk \
    && rm -rf /var/lib/apt/lists/* \
    && cargo install just

COPY . /opt/warpgate

<<<<<<< HEAD
ENV SOURCE_DATE_EPOCH 0 # for rust-embed determinism
=======
# Needed to correctly embed the version number and the dirty state flag
COPY .git/ /opt/warpgate/.git/

# for rust-embed determinism
ENV SOURCE_DATE_EPOCH=0
>>>>>>> b5fa9c49
RUN cd /opt/warpgate \
    && just npm ci \
    && just openapi \
    && just npm run build \
    && cargo build --features mysql,postgres --release

FROM debian:bullseye-20250520
LABEL maintainer=heywoodlh

ENV DEBIAN_FRONTEND=noninteractive
RUN <<EOF
  set -xe
  apt-get -y update -qq
  apt-get install --no-install-recommends -y \
    ca-certificates
  apt clean
EOF

COPY --from=build /opt/warpgate/target/release/warpgate /usr/local/bin/warpgate

VOLUME /data

ENV DOCKER=1

ENTRYPOINT ["warpgate", "--config", "/data/warpgate.yaml"]
CMD ["run"]<|MERGE_RESOLUTION|>--- conflicted
+++ resolved
@@ -11,15 +11,11 @@
 
 COPY . /opt/warpgate
 
-<<<<<<< HEAD
-ENV SOURCE_DATE_EPOCH 0 # for rust-embed determinism
-=======
 # Needed to correctly embed the version number and the dirty state flag
 COPY .git/ /opt/warpgate/.git/
 
 # for rust-embed determinism
 ENV SOURCE_DATE_EPOCH=0
->>>>>>> b5fa9c49
 RUN cd /opt/warpgate \
     && just npm ci \
     && just openapi \
