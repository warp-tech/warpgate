--- conflicted
+++ resolved
@@ -24,11 +24,7 @@
     "uuid",
     "static-files",
 ] }
-<<<<<<< HEAD
-russh = { version = "0.46.0", features = ["legacy-ed25519-pkcs8-parser"] }
-=======
 russh.workspace = true
->>>>>>> 03d2a9a2
 rust-embed = "8.3"
 sea-orm = { version = "0.12", features = [
     "runtime-tokio-rustls",
