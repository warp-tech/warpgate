use std::sync::Arc;

use poem::web::Data;
use poem_openapi::payload::Json;
use poem_openapi::{ApiResponse, Object, OpenApi};
use russh::keys::PublicKeyBase64;
use serde::Serialize;
use tokio::sync::Mutex;
use warpgate_common::{WarpgateConfig, WarpgateError};

use super::AnySecurityScheme;

pub struct Api;

#[derive(Serialize, Object)]
struct SSHKey {
    pub kind: String,
    pub public_key_base64: String,
}

#[derive(ApiResponse)]
enum GetSSHOwnKeysResponse {
    #[oai(status = 200)]
    Ok(Json<Vec<SSHKey>>),
}

#[OpenApi]
impl Api {
    #[oai(
        path = "/ssh/own-keys",
        method = "get",
        operation_id = "get_ssh_own_keys"
    )]
    async fn api_ssh_get_own_keys(
        &self,
        config: Data<&Arc<Mutex<WarpgateConfig>>>,
        _auth: AnySecurityScheme,
    ) -> Result<GetSSHOwnKeysResponse, WarpgateError> {
        let config = config.lock().await;
        let keys = warpgate_protocol_ssh::load_client_keys(&config)?;

        let keys = keys
            .into_iter()
<<<<<<< HEAD
            .map(|k| SSHKey {
=======
            .map(|k: russh::keys::PrivateKey| SSHKey {
>>>>>>> b4075e66
                kind: k.algorithm().to_string(),
                public_key_base64: k.public_key_base64(),
            })
            .collect();
        Ok(GetSSHOwnKeysResponse::Ok(Json(keys)))
    }
}<|MERGE_RESOLUTION|>--- conflicted
+++ resolved
@@ -41,11 +41,7 @@
 
         let keys = keys
             .into_iter()
-<<<<<<< HEAD
             .map(|k| SSHKey {
-=======
-            .map(|k: russh::keys::PrivateKey| SSHKey {
->>>>>>> b4075e66
                 kind: k.algorithm().to_string(),
                 public_key_base64: k.public_key_base64(),
             })
