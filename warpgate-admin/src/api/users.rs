use std::sync::Arc;

use poem::web::Data;
use poem_openapi::param::{Path, Query};
use poem_openapi::payload::Json;
use poem_openapi::{ApiResponse, Object, OpenApi};
use sea_orm::{
    ActiveModelTrait, ColumnTrait, DatabaseConnection, EntityTrait, ModelTrait, QueryFilter,
    QueryOrder, Set,
};
use tokio::sync::Mutex;
use uuid::Uuid;
use warpgate_common::{
    Role as RoleConfig, User as UserConfig, UserRequireCredentialsPolicy, WarpgateError,
};
use warpgate_db_entities::{Role, User, UserRoleAssignment};

use super::TokenSecurityScheme;

#[derive(Object)]
struct CreateUserRequest {
    username: String,
}
#[derive(Object)]
struct UserDataRequest {
    username: String,
    credential_policy: Option<UserRequireCredentialsPolicy>,
}

#[derive(ApiResponse)]
enum GetUsersResponse {
    #[oai(status = 200)]
    Ok(Json<Vec<UserConfig>>),
}
#[derive(ApiResponse)]
enum CreateUserResponse {
    #[oai(status = 201)]
    Created(Json<UserConfig>),

    #[oai(status = 400)]
    BadRequest(Json<String>),
}

pub struct ListApi;

#[OpenApi]
impl ListApi {
    #[oai(path = "/users", method = "get", operation_id = "get_users")]
    async fn api_get_all_users(
        &self,
        db: Data<&Arc<Mutex<DatabaseConnection>>>,
        search: Query<Option<String>>,
        _auth: TokenSecurityScheme,
    ) -> poem::Result<GetUsersResponse> {
        let db = db.lock().await;

        let mut users = User::Entity::find().order_by_asc(User::Column::Username);

        if let Some(ref search) = *search {
            let search = format!("%{search}%");
            users = users.filter(User::Column::Username.like(search));
        }

        let users = users.all(&*db).await.map_err(WarpgateError::from)?;

        let users: Result<Vec<UserConfig>, _> = users.into_iter().map(|t| t.try_into()).collect();
        let users = users.map_err(WarpgateError::from)?;

        Ok(GetUsersResponse::Ok(Json(users)))
    }

    #[oai(path = "/users", method = "post", operation_id = "create_user")]
    async fn api_create_user(
        &self,
        db: Data<&Arc<Mutex<DatabaseConnection>>>,
        body: Json<CreateUserRequest>,
        _auth: TokenSecurityScheme,
    ) -> poem::Result<CreateUserResponse> {
        if body.username.is_empty() {
            return Ok(CreateUserResponse::BadRequest(Json("name".into())));
        }

        let db = db.lock().await;

        let values = User::ActiveModel {
            id: Set(Uuid::new_v4()),
            username: Set(body.username.clone()),
            credential_policy: Set(
                serde_json::to_value(UserRequireCredentialsPolicy::default())
                    .map_err(WarpgateError::from)?,
            ),
        };

        let user = values.insert(&*db).await.map_err(WarpgateError::from)?;

        Ok(CreateUserResponse::Created(Json(
            user.try_into().map_err(WarpgateError::from)?,
        )))
    }
}

#[derive(ApiResponse)]
enum GetUserResponse {
    #[oai(status = 200)]
    Ok(Json<UserConfig>),
    #[oai(status = 404)]
    NotFound,
}

#[derive(ApiResponse)]
enum UpdateUserResponse {
    #[oai(status = 200)]
    Ok(Json<UserConfig>),
    #[oai(status = 404)]
    NotFound,
}

#[derive(ApiResponse)]
enum DeleteUserResponse {
    #[oai(status = 204)]
    Deleted,

    #[oai(status = 404)]
    NotFound,
}

pub struct DetailApi;

#[OpenApi]
impl DetailApi {
    #[oai(path = "/users/:id", method = "get", operation_id = "get_user")]
    async fn api_get_user(
        &self,
        db: Data<&Arc<Mutex<DatabaseConnection>>>,
        id: Path<Uuid>,
        _auth: TokenSecurityScheme,
    ) -> poem::Result<GetUserResponse> {
        let db = db.lock().await;

        let Some(user) = User::Entity::find_by_id(id.0)
            .one(&*db)
            .await
            .map_err(poem::error::InternalServerError)?
        else {
            return Ok(GetUserResponse::NotFound);
        };

        Ok(GetUserResponse::Ok(Json(
            user.try_into().map_err(poem::error::InternalServerError)?,
        )))
    }

    #[oai(path = "/users/:id", method = "put", operation_id = "update_user")]
    async fn api_update_user(
        &self,
        db: Data<&Arc<Mutex<DatabaseConnection>>>,
        body: Json<UserDataRequest>,
        id: Path<Uuid>,
        _auth: TokenSecurityScheme,
    ) -> poem::Result<UpdateUserResponse> {
        let db = db.lock().await;

        let Some(user) = User::Entity::find_by_id(id.0)
            .one(&*db)
            .await
            .map_err(poem::error::InternalServerError)?
        else {
            return Ok(UpdateUserResponse::NotFound);
        };

        let mut model: User::ActiveModel = user.into();
        model.username = Set(body.username.clone());
        model.credential_policy =
            Set(serde_json::to_value(body.credential_policy.clone())
                .map_err(WarpgateError::from)?);
        let user = model
            .update(&*db)
            .await
            .map_err(poem::error::InternalServerError)?;

        Ok(UpdateUserResponse::Ok(Json(
            user.try_into().map_err(WarpgateError::from)?,
        )))
    }

    #[oai(path = "/users/:id", method = "delete", operation_id = "delete_user")]
    async fn api_delete_user(
        &self,
        db: Data<&Arc<Mutex<DatabaseConnection>>>,
        id: Path<Uuid>,
        _auth: TokenSecurityScheme,
    ) -> poem::Result<DeleteUserResponse> {
        let db = db.lock().await;

        let Some(user) = User::Entity::find_by_id(id.0)
            .one(&*db)
            .await
            .map_err(poem::error::InternalServerError)?
        else {
            return Ok(DeleteUserResponse::NotFound);
        };

        UserRoleAssignment::Entity::delete_many()
            .filter(UserRoleAssignment::Column::UserId.eq(user.id))
            .exec(&*db)
            .await
            .map_err(poem::error::InternalServerError)?;

        user.delete(&*db)
            .await
            .map_err(poem::error::InternalServerError)?;
        Ok(DeleteUserResponse::Deleted)
    }
}

<<<<<<< HEAD
pub fn process_credentials(credentials: &[UserAuthCredential]) -> Vec<UserAuthCredential> {
    let mut credentials: Vec<UserAuthCredential> = credentials.into();
    for credential in credentials.iter_mut() {
        if let UserAuthCredential::Password(ref mut c) = credential {
            if parse_hash(c.hash.expose_secret()).is_err() {
                c.hash = hash_password(c.hash.expose_secret()).into();
            }
        }
    }
    credentials
}

=======
>>>>>>> 03d2a9a2
#[derive(ApiResponse)]
enum GetUserRolesResponse {
    #[oai(status = 200)]
    Ok(Json<Vec<RoleConfig>>),
    #[oai(status = 404)]
    NotFound,
}

#[derive(ApiResponse)]
enum AddUserRoleResponse {
    #[oai(status = 201)]
    Created,
    #[oai(status = 409)]
    AlreadyExists,
}

#[derive(ApiResponse)]
enum DeleteUserRoleResponse {
    #[oai(status = 204)]
    Deleted,
    #[oai(status = 404)]
    NotFound,
}

pub struct RolesApi;

#[OpenApi]
impl RolesApi {
    #[oai(
        path = "/users/:id/roles",
        method = "get",
        operation_id = "get_user_roles"
    )]
    async fn api_get_user_roles(
        &self,
        db: Data<&Arc<Mutex<DatabaseConnection>>>,
        id: Path<Uuid>,
        _auth: TokenSecurityScheme,
    ) -> poem::Result<GetUserRolesResponse> {
        let db = db.lock().await;

        let Some((_, roles)) = User::Entity::find_by_id(*id)
            .find_with_related(Role::Entity)
            .all(&*db)
            .await
            .map(|x| x.into_iter().next())
            .map_err(WarpgateError::from)?
        else {
            return Ok(GetUserRolesResponse::NotFound);
        };

        Ok(GetUserRolesResponse::Ok(Json(
            roles.into_iter().map(|x| x.into()).collect(),
        )))
    }

    #[oai(
        path = "/users/:id/roles/:role_id",
        method = "post",
        operation_id = "add_user_role"
    )]
    async fn api_add_user_role(
        &self,
        db: Data<&Arc<Mutex<DatabaseConnection>>>,
        id: Path<Uuid>,
        role_id: Path<Uuid>,
        _auth: TokenSecurityScheme,
    ) -> poem::Result<AddUserRoleResponse> {
        let db = db.lock().await;

        if !UserRoleAssignment::Entity::find()
            .filter(UserRoleAssignment::Column::UserId.eq(id.0))
            .filter(UserRoleAssignment::Column::RoleId.eq(role_id.0))
            .all(&*db)
            .await
            .map_err(WarpgateError::from)?
            .is_empty()
        {
            return Ok(AddUserRoleResponse::AlreadyExists);
        }

        let values = UserRoleAssignment::ActiveModel {
            user_id: Set(id.0),
            role_id: Set(role_id.0),
            ..Default::default()
        };

        values.insert(&*db).await.map_err(WarpgateError::from)?;

        Ok(AddUserRoleResponse::Created)
    }

    #[oai(
        path = "/users/:id/roles/:role_id",
        method = "delete",
        operation_id = "delete_user_role"
    )]
    async fn api_delete_user_role(
        &self,
        db: Data<&Arc<Mutex<DatabaseConnection>>>,
        id: Path<Uuid>,
        role_id: Path<Uuid>,
        _auth: TokenSecurityScheme,
    ) -> poem::Result<DeleteUserRoleResponse> {
        let db = db.lock().await;

        let Some(_user) = User::Entity::find_by_id(id.0)
            .one(&*db)
            .await
            .map_err(poem::error::InternalServerError)?
        else {
            return Ok(DeleteUserRoleResponse::NotFound);
        };

        let Some(_role) = Role::Entity::find_by_id(role_id.0)
            .one(&*db)
            .await
            .map_err(poem::error::InternalServerError)?
        else {
            return Ok(DeleteUserRoleResponse::NotFound);
        };

        let Some(model) = UserRoleAssignment::Entity::find()
            .filter(UserRoleAssignment::Column::UserId.eq(id.0))
            .filter(UserRoleAssignment::Column::RoleId.eq(role_id.0))
            .one(&*db)
            .await
            .map_err(WarpgateError::from)?
        else {
            return Ok(DeleteUserRoleResponse::NotFound);
        };

        model.delete(&*db).await.map_err(WarpgateError::from)?;

        Ok(DeleteUserRoleResponse::Deleted)
    }
}<|MERGE_RESOLUTION|>--- conflicted
+++ resolved
@@ -213,21 +213,6 @@
     }
 }
 
-<<<<<<< HEAD
-pub fn process_credentials(credentials: &[UserAuthCredential]) -> Vec<UserAuthCredential> {
-    let mut credentials: Vec<UserAuthCredential> = credentials.into();
-    for credential in credentials.iter_mut() {
-        if let UserAuthCredential::Password(ref mut c) = credential {
-            if parse_hash(c.hash.expose_secret()).is_err() {
-                c.hash = hash_password(c.hash.expose_secret()).into();
-            }
-        }
-    }
-    credentials
-}
-
-=======
->>>>>>> 03d2a9a2
 #[derive(ApiResponse)]
 enum GetUserRolesResponse {
     #[oai(status = 200)]
