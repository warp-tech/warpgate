use std::collections::HashMap;

use futures::{stream, StreamExt};
use poem::web::Data;
use poem_openapi::param::Query;
use poem_openapi::payload::Json;
use poem_openapi::{ApiResponse, Object, OpenApi};
use sea_orm::EntityTrait;
use serde::Serialize;
use warpgate_common::{TargetOptions, WarpgateError};
use warpgate_core::{ConfigProvider, Services};
use warpgate_db_entities::TargetGroup::BootstrapThemeColor;
use warpgate_db_entities::{Target, TargetGroup};

use crate::api::AnySecurityScheme;
use crate::common::{endpoint_auth, RequestAuthorization, SessionAuthorization};

pub struct Api;

#[derive(Debug, Serialize, Clone, Object)]
pub struct GroupInfo {
    pub id: uuid::Uuid,
    pub name: String,
    pub color: Option<BootstrapThemeColor>,
}

#[derive(Debug, Serialize, Clone, Object)]
pub struct TargetSnapshot {
    pub name: String,
    pub description: String,
    pub kind: Target::TargetKind,
    pub external_host: Option<String>,
<<<<<<< HEAD
    pub default_database_name: Option<String>,
=======
    pub group: Option<GroupInfo>,
>>>>>>> 4e1f0599
}

#[derive(ApiResponse)]
enum GetTargetsResponse {
    #[oai(status = 200)]
    Ok(Json<Vec<TargetSnapshot>>),
}

#[OpenApi]
impl Api {
    #[oai(
        path = "/targets",
        method = "get",
        operation_id = "get_targets",
        transform = "endpoint_auth"
    )]
    async fn api_get_all_targets(
        &self,
        services: Data<&Services>,
        auth: Data<&RequestAuthorization>,
        search: Query<Option<String>>,
        _sec_scheme: AnySecurityScheme,
    ) -> Result<GetTargetsResponse, WarpgateError> {
        // Fetch target groups for group information
        let groups: Vec<TargetGroup::Model> = {
            let db = services.db.lock().await;
            TargetGroup::Entity::find().all(&*db).await
        }?;

        let group_map: HashMap<uuid::Uuid, &TargetGroup::Model> =
            groups.iter().map(|g| (g.id, g)).collect();

        let mut targets = {
            let mut config_provider = services.config_provider.lock().await;
            config_provider.list_targets().await?
        };

        if let Some(ref search) = *search {
            let search = search.to_lowercase();
            targets.retain(|t| {
                let group = t.group_id.and_then(|group_id| group_map.get(&group_id));
                return t.name.to_lowercase().contains(&search)
                    || group
                        .map(|g| g.name.to_lowercase().contains(&search))
                        .unwrap_or(false);
            })
        }

        let targets = stream::iter(targets)
            .filter(|t| {
                let services = services.clone();
                let auth = auth.clone();
                let name = t.name.clone();
                async move {
                    match auth {
                        RequestAuthorization::Session(SessionAuthorization::Ticket {
                            target_name,
                            ..
                        }) => target_name == name,
                        _ => {
                            let mut config_provider = services.config_provider.lock().await;
                            let Some(username) = auth.username() else {
                                return false;
                            };
                            matches!(
                                config_provider.authorize_target(username, &name).await,
                                Ok(true)
                            )
                        }
                    }
                }
            })
            .collect::<Vec<_>>()
            .await;

        let result: Vec<TargetSnapshot> = targets
            .into_iter()
            .map(|t| {
                let group = t.group_id.and_then(|group_id| {
                    group_map.get(&group_id).map(|group| GroupInfo {
                        id: group.id,
                        name: group.name.clone(),
                        color: group.color.clone(),
                    })
                });

                TargetSnapshot {
                    name: t.name.clone(),
                    description: t.description.clone(),
                    kind: (&t.options).into(),
                    external_host: match t.options {
                        TargetOptions::Http(ref opt) => opt.external_host.clone(),
                        _ => None,
                    },
<<<<<<< HEAD
                    default_database_name: t.default_database_name.clone(),
                })
                .collect(),
        )))
=======
                    group,
                }
            })
            .collect();

        Ok(GetTargetsResponse::Ok(Json(result)))
>>>>>>> 4e1f0599
    }
}<|MERGE_RESOLUTION|>--- conflicted
+++ resolved
@@ -30,11 +30,8 @@
     pub description: String,
     pub kind: Target::TargetKind,
     pub external_host: Option<String>,
-<<<<<<< HEAD
     pub default_database_name: Option<String>,
-=======
     pub group: Option<GroupInfo>,
->>>>>>> 4e1f0599
 }
 
 #[derive(ApiResponse)]
@@ -129,18 +126,12 @@
                         TargetOptions::Http(ref opt) => opt.external_host.clone(),
                         _ => None,
                     },
-<<<<<<< HEAD
                     default_database_name: t.default_database_name.clone(),
-                })
-                .collect(),
-        )))
-=======
                     group,
                 }
             })
             .collect();
 
         Ok(GetTargetsResponse::Ok(Json(result)))
->>>>>>> 4e1f0599
     }
 }