--- conflicted
+++ resolved
@@ -90,9 +90,9 @@
                             let same_site = cookie.same_site();
                             let max_age = cookie.max_age();
                             let expires = cookie.expires();
-                            
+
                             let mut builder = Cookie::build((name, value));
-                            
+
                             if let Some(p) = path_str {
                                 builder = builder.path(p);
                             }
@@ -111,7 +111,7 @@
                             if let Some(expires) = expires {
                                 builder = builder.expires(expires);
                             }
-                            
+
                             cookie = builder.build();
                         }
 
@@ -159,9 +159,4 @@
         }
         Ok(resp)
     }
-<<<<<<< HEAD
-}
-
-=======
-}
->>>>>>> a23823ba
+}