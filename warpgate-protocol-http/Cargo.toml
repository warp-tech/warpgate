--- conflicted
+++ resolved
@@ -16,16 +16,7 @@
 once_cell = { version = "1.17", default-features = false }
 poem.workspace = true
 poem-openapi.workspace = true
-<<<<<<< HEAD
-reqwest = { version = "0.12", features = [
-    "http2",                               # required for connecting to targets behind AWS ELB
-    "rustls-tls-native-roots-no-provider",
-    "stream",
-    "gzip",
-], default-features = false }
-=======
 reqwest.workspace = true
->>>>>>> f1520c79
 rustls-pemfile.workspace = true
 sea-orm.workspace = true
 serde.workspace = true
