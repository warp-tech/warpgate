[package]
edition = "2021"
license = "Apache-2.0"
name = "warpgate-protocol-http"
version = "0.11.0"

[dependencies]
anyhow = "1.0"
async-trait = "0.1"
chrono = { version = "0.4", default-features = false, features = ["serde"] }
cookie = "0.17"
data-encoding.workspace = true
delegate = "0.6"
futures = "0.3"
http = "1.0"
once_cell = "1.17"
poem = { version = "3.1", features = [
    "cookie",
    "session",
    "anyhow",
    "rustls",
    "websocket",
    "sse",
    "embed",
] }
poem-openapi = { version = "5.1", features = ["swagger-ui"] }
reqwest = { version = "0.12", features = [
    "rustls-tls-native-roots",
    "stream",
], default-features = false }
<<<<<<< HEAD
sea-orm = { version = "0.12", features = [
    "runtime-tokio-rustls",
    "macros",
], default-features = false }
serde = "1.0"
serde_json = "1.0"
=======
serde.workspace = true
serde_json.workspace = true
>>>>>>> 03d2a9a2
tokio = { version = "1.20", features = ["tracing", "signal"] }
tokio-tungstenite = { version = "0.24", features = ["rustls-tls-native-roots"] }
tracing.workspace = true
warpgate-admin = { version = "*", path = "../warpgate-admin" }
warpgate-common = { version = "*", path = "../warpgate-common" }
warpgate-core = { version = "*", path = "../warpgate-core" }
warpgate-db-entities = { version = "*", path = "../warpgate-db-entities" }
warpgate-web = { version = "*", path = "../warpgate-web" }
warpgate-sso = { version = "*", path = "../warpgate-sso" }
percent-encoding = "2.1"
uuid = { version = "1.3", features = ["v4"] }
regex = "1.6"
url = "2.4"<|MERGE_RESOLUTION|>--- conflicted
+++ resolved
@@ -28,17 +28,12 @@
     "rustls-tls-native-roots",
     "stream",
 ], default-features = false }
-<<<<<<< HEAD
 sea-orm = { version = "0.12", features = [
     "runtime-tokio-rustls",
     "macros",
 ], default-features = false }
-serde = "1.0"
-serde_json = "1.0"
-=======
 serde.workspace = true
 serde_json.workspace = true
->>>>>>> 03d2a9a2
 tokio = { version = "1.20", features = ["tracing", "signal"] }
 tokio-tungstenite = { version = "0.24", features = ["rustls-tls-native-roots"] }
 tracing.workspace = true
