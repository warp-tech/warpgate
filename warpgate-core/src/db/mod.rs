use std::time::Duration;

use anyhow::Result;
use sea_orm::sea_query::Expr;
use sea_orm::{
    ActiveModelTrait, ColumnTrait, ConnectOptions, Database, DatabaseConnection, EntityTrait,
    ModelTrait, QueryFilter, TransactionTrait,
};
use tracing::*;
use uuid::Uuid;
use warpgate_common::helpers::fs::secure_file;
use warpgate_common::{TargetOptions, TargetWebAdminOptions, WarpgateConfig, WarpgateError};
use warpgate_db_entities::Target::TargetKind;
use warpgate_db_entities::{LogEntry, Role, Target, TargetRoleAssignment};
use warpgate_db_migrations::migrate_database;

use crate::consts::{BUILTIN_ADMIN_ROLE_NAME, BUILTIN_ADMIN_TARGET_NAME};
use crate::recordings::SessionRecordings;

pub async fn connect_to_db(config: &WarpgateConfig) -> Result<DatabaseConnection> {
    let mut url = url::Url::parse(&config.store.database_url.expose_secret()[..])?;
    if url.scheme() == "sqlite" {
        let path = url.path();
        let mut abs_path = config.paths_relative_to.clone();
        abs_path.push(path);
        abs_path.push("db.sqlite3");

        if let Some(parent) = abs_path.parent() {
            std::fs::create_dir_all(parent)?
        }

        url.set_path(
            abs_path
                .to_str()
                .ok_or_else(|| anyhow::anyhow!("Failed to convert database path to string"))?,
        );

        url.set_query(Some("mode=rwc"));

        let db = Database::connect(ConnectOptions::new(url.to_string())).await?;
        db.begin().await?.commit().await?;

        secure_file(&abs_path)?;
    }

    let mut opt = ConnectOptions::new(url.to_string());
    opt.max_connections(100)
        .min_connections(5)
        .connect_timeout(Duration::from_secs(8))
        .idle_timeout(Duration::from_secs(8))
        .max_lifetime(Duration::from_secs(8))
        .sqlx_logging(true);

    let connection = Database::connect(opt).await?;

    migrate_database(&connection).await?;
    Ok(connection)
}

pub async fn populate_db(
    db: &mut DatabaseConnection,
    _config: &mut WarpgateConfig,
) -> Result<(), WarpgateError> {
    use sea_orm::ActiveValue::Set;
    use warpgate_db_entities::{Recording, Session};

    Recording::Entity::update_many()
        .set(Recording::ActiveModel {
            ended: Set(Some(chrono::Utc::now())),
            ..Default::default()
        })
        .filter(Expr::col(Recording::Column::Ended).is_null())
        .exec(db)
        .await
        .map_err(WarpgateError::from)?;

    Session::Entity::update_many()
        .set(Session::ActiveModel {
            ended: Set(Some(chrono::Utc::now())),
            ..Default::default()
        })
        .filter(Expr::col(Session::Column::Ended).is_null())
        .exec(db)
        .await
        .map_err(WarpgateError::from)?;

    let admin_role = match Role::Entity::find()
        .filter(Role::Column::Name.eq(BUILTIN_ADMIN_ROLE_NAME))
        .all(db)
        .await?
        .first()
    {
        Some(x) => x.to_owned(),
        None => {
            let values = Role::ActiveModel {
                id: Set(Uuid::new_v4()),
                description: Set("Built-in admin role".into()),
                name: Set(BUILTIN_ADMIN_ROLE_NAME.to_owned()),
            };
            values.insert(&*db).await.map_err(WarpgateError::from)?
        }
    };

    let admin_target = match Target::Entity::find()
        .filter(Target::Column::Kind.eq(TargetKind::WebAdmin))
        .all(db)
        .await?
        .first()
    {
        Some(x) => x.to_owned(),
        None => {
            let values = Target::ActiveModel {
                id: Set(Uuid::new_v4()),
                name: Set(BUILTIN_ADMIN_TARGET_NAME.to_owned()),
                description: Set("".into()),
                kind: Set(TargetKind::WebAdmin),
                options: Set(serde_json::to_value(TargetOptions::WebAdmin(
                    TargetWebAdminOptions {},
                ))
                .map_err(WarpgateError::from)?),
                rate_limit_bytes_per_second: Set(None),
<<<<<<< HEAD
                default_database_name: Set(None),
=======
                group_id: Set(None),
>>>>>>> 4e1f0599
            };

            values.insert(&*db).await.map_err(WarpgateError::from)?
        }
    };

    if TargetRoleAssignment::Entity::find()
        .filter(TargetRoleAssignment::Column::TargetId.eq(admin_target.id))
        .filter(TargetRoleAssignment::Column::RoleId.eq(admin_role.id))
        .all(db)
        .await?
        .is_empty()
    {
        let values = TargetRoleAssignment::ActiveModel {
            target_id: Set(admin_target.id),
            role_id: Set(admin_role.id),
            ..Default::default()
        };
        values.insert(&*db).await.map_err(WarpgateError::from)?;
    }

    Ok(())
}

pub async fn cleanup_db(
    db: &mut DatabaseConnection,
    recordings: &mut SessionRecordings,
    retention: &Duration,
) -> Result<()> {
    use warpgate_db_entities::{Recording, Session};
    let cutoff = chrono::Utc::now() - chrono::Duration::from_std(*retention)?;

    LogEntry::Entity::delete_many()
        .filter(Expr::col(LogEntry::Column::Timestamp).lt(cutoff))
        .exec(db)
        .await?;

    let recordings_to_delete = Recording::Entity::find()
        .filter(Expr::col(Session::Column::Ended).is_not_null())
        .filter(Expr::col(Session::Column::Ended).lt(cutoff))
        .all(db)
        .await?;

    for recording in recordings_to_delete {
        if let Err(error) = recordings
            .remove(&recording.session_id, &recording.name)
            .await
        {
            error!(session=%recording.session_id, name=%recording.name, %error, "Failed to remove recording");
        }
        recording.delete(db).await?;
    }

    Session::Entity::delete_many()
        .filter(Expr::col(Session::Column::Ended).is_not_null())
        .filter(Expr::col(Session::Column::Ended).lt(cutoff))
        .exec(db)
        .await?;

    Ok(())
}<|MERGE_RESOLUTION|>--- conflicted
+++ resolved
@@ -119,11 +119,8 @@
                 ))
                 .map_err(WarpgateError::from)?),
                 rate_limit_bytes_per_second: Set(None),
-<<<<<<< HEAD
                 default_database_name: Set(None),
-=======
                 group_id: Set(None),
->>>>>>> 4e1f0599
             };
 
             values.insert(&*db).await.map_err(WarpgateError::from)?
