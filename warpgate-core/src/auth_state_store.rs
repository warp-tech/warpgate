--- conflicted
+++ resolved
@@ -62,11 +62,7 @@
             .get_credential_policy(username, supported_credential_types)
             .await?;
         let Some(policy) = policy else {
-<<<<<<< HEAD
             return Err(WarpgateError::UserNotFound(username.into()))
-=======
-            return Err(WarpgateError::UserNotFound);
->>>>>>> 1395d64e
         };
 
         let state = AuthState::new(
